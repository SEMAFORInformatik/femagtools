language: python
python:
  - "2.7"
  - "3.4"
  - "3.5"
  - "3.6"

install:
  - conda install --yes python=$TRAVIS_PYTHON_VERSION numpy scipy matplotlib six anaconda-client conda-build
  - pip install .
  - pip install boto3 zmq pytest mock python-coveralls

before_install:
  - BASE=https://repo.continuum.io/miniconda/Miniconda;
    END=-Linux-x86_64.sh;
<<<<<<< HEAD
    if [[ "$TRAVIS_PYTHON_VERSION" == "2.7" ]]; then
      VERSION=2-latest;
    elif [[ "$TRAVIS_PYTHON_VERSION" == "3.4" ]]; then
      VERSION=3-3.16.0;
    elif [[ "$TRAVIS_PYTHON_VERSION" == "3.5" ]]; then
      VERSION=4.2.12;
    elif [[ "$TRAVIS_PYTHON_VERSION" == "3.6" ]]; then
      VERSION=3-latest;
    fi
=======
    if [[ "$TRAVIS_PYTHON_VERSION" == "2.7" ]]; then VERSION=2-latest;
    elif [[ "$TRAVIS_PYTHON_VERSION" == "3.4" ]]; then VERSION=3-3.16.0;
    elif [[ "$TRAVIS_PYTHON_VERSION" == "3.5" ]]; then VERSION=3-4.2.12;
    elif [[ "$TRAVIS_PYTHON_VERSION" == "3.6" ]]; then VERSION=3-latest;
    fi;
>>>>>>> 5589b79a
    wget "$BASE$VERSION$END" -O miniconda.sh;
  - chmod +x miniconda.sh
  - ./miniconda.sh -b
  - if [[ "$TRAVIS_PYTHON_VERSION" == "2.7" ]]; then
       export PATH=/home/travis/miniconda2/bin:$PATH;
    else
       export PATH=/home/travis/miniconda3/bin:$PATH;
    fi
  - conda update --yes -q conda
  # The next couple lines fix a crash with multiprocessing on Travis and are not specific to using Miniconda
  - sudo rm -rf /dev/shm
  - sudo ln -s /run/shm /dev/shm

script: pytest tests/

notifications:
  email:
    recipients:
      - tanner@semafor.ch
      - mauchle@semafor.ch
      - amsler@semafor.ch
    on_success: change
    on_failure: always

deploy:
  provider: pypi
  user: "$PYPI_USERNAME"
  password: "$PYPI_PASSWORD"
  distributions: "sdist bdist_wheel"
  on:
    tags: true

after_deploy:
  - ./conda_deploy.sh<|MERGE_RESOLUTION|>--- conflicted
+++ resolved
@@ -13,23 +13,11 @@
 before_install:
   - BASE=https://repo.continuum.io/miniconda/Miniconda;
     END=-Linux-x86_64.sh;
-<<<<<<< HEAD
-    if [[ "$TRAVIS_PYTHON_VERSION" == "2.7" ]]; then
-      VERSION=2-latest;
-    elif [[ "$TRAVIS_PYTHON_VERSION" == "3.4" ]]; then
-      VERSION=3-3.16.0;
-    elif [[ "$TRAVIS_PYTHON_VERSION" == "3.5" ]]; then
-      VERSION=4.2.12;
-    elif [[ "$TRAVIS_PYTHON_VERSION" == "3.6" ]]; then
-      VERSION=3-latest;
-    fi
-=======
     if [[ "$TRAVIS_PYTHON_VERSION" == "2.7" ]]; then VERSION=2-latest;
     elif [[ "$TRAVIS_PYTHON_VERSION" == "3.4" ]]; then VERSION=3-3.16.0;
     elif [[ "$TRAVIS_PYTHON_VERSION" == "3.5" ]]; then VERSION=3-4.2.12;
     elif [[ "$TRAVIS_PYTHON_VERSION" == "3.6" ]]; then VERSION=3-latest;
     fi;
->>>>>>> 5589b79a
     wget "$BASE$VERSION$END" -O miniconda.sh;
   - chmod +x miniconda.sh
   - ./miniconda.sh -b
