language: python
python:
  - "2.7"
  - "3.4"
  - "3.5"
  - "3.6"

install:
  - conda install --yes python=$TRAVIS_PYTHON_VERSION numpy scipy matplotlib anaconda-client conda-build
  - pip install .
  - pip install boto3 zmq pytest mock python-coveralls

before_install:
<<<<<<< HEAD
  - if [[ "$TRAVIS_PYTHON_VERSION" == "3.4" ]]; then wget https://repo.continuum.io/miniconda/Miniconda3-3.4.2-Linux-x86_64.sh -O miniconda.sh; fi
  - if [[ "$TRAVIS_PYTHON_VERSION" == "3.5" ]]; then wget https://repo.continuum.io/miniconda/Miniconda3-3.5.5-Linux-x86_64.sh -O miniconda.sh; fi
=======
  - if [[ "$TRAVIS_PYTHON_VERSION" == "3.4" ]]; then wget https://repo.continuum.io/miniconda/Miniconda3-3.16.0-Linux-x86_64.sh -O miniconda.sh; fi
  - if [[ "$TRAVIS_PYTHON_VERSION" == "3.5" ]]; then wget https://repo.continuum.io/miniconda/Miniconda3-4.2.12-Linux-x86_64.sh -O miniconda.sh; fi
>>>>>>> 05c5bce7
  - if [[ "$TRAVIS_PYTHON_VERSION" == "3.6" ]]; then wget http://repo.continuum.io/miniconda/Miniconda3-latest-Linux-x86_64.sh -O miniconda.sh; fi
  - if [[ "$TRAVIS_PYTHON_VERSION" == "2.7" ]]; then wget http://repo.continuum.io/miniconda/Miniconda2-latest-Linux-x86_64.sh -O miniconda.sh; fi
  - chmod +x miniconda.sh
  - ./miniconda.sh -b
  - if [[ "$TRAVIS_PYTHON_VERSION" == "3.4" ]]; then export PATH=/home/travis/miniconda3/bin:$PATH; fi
  - if [[ "$TRAVIS_PYTHON_VERSION" == "3.5" ]]; then export PATH=/home/travis/miniconda3/bin:$PATH; fi
  - if [[ "$TRAVIS_PYTHON_VERSION" == "3.6" ]]; then export PATH=/home/travis/miniconda3/bin:$PATH; fi
  - if [[ "$TRAVIS_PYTHON_VERSION" == "2.7" ]]; then export PATH=/home/travis/miniconda2/bin:$PATH; fi
  - conda update --yes -q conda
  # The next couple lines fix a crash with multiprocessing on Travis and are not specific to using Miniconda
  - sudo rm -rf /dev/shm
  - sudo ln -s /run/shm /dev/shm

script: pytest tests/

notifications:
  email:
    recipients:
      - tanner@semafor.ch
      - mauchle@semafor.ch
      - amsler@semafor.ch
    on_success: change
    on_failure: always

deploy:
  provider: pypi
  user: "$PYPI_USERNAME"
  password: "$PYPI_PASSWORD"
  distributions: "sdist bdist_wheel"
  on:
    tags: true

after_deploy:
  - ./conda_deploy.sh<|MERGE_RESOLUTION|>--- conflicted
+++ resolved
@@ -11,13 +11,8 @@
   - pip install boto3 zmq pytest mock python-coveralls
 
 before_install:
-<<<<<<< HEAD
-  - if [[ "$TRAVIS_PYTHON_VERSION" == "3.4" ]]; then wget https://repo.continuum.io/miniconda/Miniconda3-3.4.2-Linux-x86_64.sh -O miniconda.sh; fi
-  - if [[ "$TRAVIS_PYTHON_VERSION" == "3.5" ]]; then wget https://repo.continuum.io/miniconda/Miniconda3-3.5.5-Linux-x86_64.sh -O miniconda.sh; fi
-=======
   - if [[ "$TRAVIS_PYTHON_VERSION" == "3.4" ]]; then wget https://repo.continuum.io/miniconda/Miniconda3-3.16.0-Linux-x86_64.sh -O miniconda.sh; fi
   - if [[ "$TRAVIS_PYTHON_VERSION" == "3.5" ]]; then wget https://repo.continuum.io/miniconda/Miniconda3-4.2.12-Linux-x86_64.sh -O miniconda.sh; fi
->>>>>>> 05c5bce7
   - if [[ "$TRAVIS_PYTHON_VERSION" == "3.6" ]]; then wget http://repo.continuum.io/miniconda/Miniconda3-latest-Linux-x86_64.sh -O miniconda.sh; fi
   - if [[ "$TRAVIS_PYTHON_VERSION" == "2.7" ]]; then wget http://repo.continuum.io/miniconda/Miniconda2-latest-Linux-x86_64.sh -O miniconda.sh; fi
   - chmod +x miniconda.sh
