#!/bin/bash

set -e
cd /tmp

# Upload the linux-64 to anaconda automaticly
echo "Set config"
conda config --set anaconda_upload yes

echo "Create skeleton.."
conda skeleton pypi femagtools

echo "Build package.."
<<<<<<< HEAD
dest_file=$(conda build femagtools --output)
dest_dir=$(dirname $dest_file)
=======
conda build femagtools
dest_dir=`conda build femagtools --output`
>>>>>>> 31ef935e
echo "File located under $dest_dir"

echo "Converting conda package.."
conda convert -f --platform all $dest_dir/femagtools-*.tar.bz2 -o builds

echo "Deploying..."
anaconda -t $ANACONDA_TOKEN upload builds/**/femagtools-*.tar.bz2
anaconda -t $ANACONDA_TOKEN upload $dest_dir

echo "Successfully deployed to Anaconda.org."

cd -
exit 0<|MERGE_RESOLUTION|>--- conflicted
+++ resolved
@@ -11,13 +11,9 @@
 conda skeleton pypi femagtools
 
 echo "Build package.."
-<<<<<<< HEAD
 dest_file=$(conda build femagtools --output)
 dest_dir=$(dirname $dest_file)
-=======
 conda build femagtools
-dest_dir=`conda build femagtools --output`
->>>>>>> 31ef935e
 echo "File located under $dest_dir"
 
 echo "Converting conda package.."
