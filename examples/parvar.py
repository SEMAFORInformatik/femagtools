#!/usr/bin/env python
"""
 Parameter Variation with Femag
 """
import os
from femagtools.multiproc import Engine
# instead you can use on of the following
#
# from femagtools.condor import Engine
# from femagtools.amazon import Engine
# from femagtools.google import Engine
#
import femagtools.grid
import logging
import numpy as np

parvardef = {
    "objective_vars": [
        {"name": "dqPar.torque[-1]",
         "label": "Load Torque/Nm"},
        {"name": "torque[-1].ripple",
         "label": "Torque Ripple/Nm"},
        {"name": "machine.plfe[-1]",
         "label": "Iron Losses/W"}
    ],
    "population_size": 25,
    "decision_vars": [
        {"steps": 4, "bounds": [-50, 0],
         "name": "angl_i_up", "label":"Beta"},
        {"steps": 3, "bounds": [100, 200],
         "name": "current", "label":"Current/A"}
    ]
}

operatingConditions = {
    "num_move_steps": 49,
    "angl_i_up": 0.0,
    "calculationMode": "pm_sym_fast",
    "wind_temp": 60.0,
    "magn_temp": 60.0,
    "current": 250.0,
    "eval_force": 0,
    "skew_angle": 0.0,
    "num_par_wdgs": 1,
    "num_skew_steps": 0,
    "calc_fe_loss": 1,
    "speed": 50.0,
    "optim_i_up": 0
}

magnetMat = [{
    "name": "M395",
    "remanenc": 1.17,
    "temcoefbr": -0.001,
    "spmaweight": 7.5,
    "magntemp": 20.0,
    "temcoefhc": -0.001,
    "hcb": 810000.4,
    "relperm": 1.05,
    "magncond": 833333,
    "magnwidth": 15.0e-3,
    "magnlength": 100.0e-3,
    "hc_min": 760000.0}
]

magnetizingCurve = "./magnetcurves"

machine = {
    "name": "PM 270 L8",
    "desc": "PM Motor 270mm 8 poles VMAGN",
    "poles": 8,
    "outer_diam": 0.26924,
    "bore_diam": 0.16192,
    "inner_diam": 0.11064,
    "airgap": 0.00075,
    "lfe": 0.08356,
    "stator": {
        "num_slots": 48,
        "num_slots_gen": 12,
        "mcvkey_yoke": "M330-50A",
        "nodedist": 4.0,
        "statorRotor3": {
            "slot_height": 0.0335,
            "slot_h1": 0.001,
            "slot_h2": 0.0,
            "slot_width": 0.00193,
            "slot_r1": 0.0001,
            "slot_r2": 0.00282,
            "wedge_width1": 0.00295,
            "wedge_width2": 0.0,
            "middle_line": 0.0,
            "tooth_width": 0.0,
            "slot_top_sh": 0.0}
    },
    "magnet": {
        "nodedist": 1.0,
        "material": "M395",
        "mcvkey_yoke": "M330-50A",
        "magnetIronV": {
            "magn_angle": 145.0,
            "magn_height": 0.00648,
            "magn_width": 0.018,
            "condshaft_r": 0.05532,
            "magn_num": 1.0,
            "air_triangle": 1,
            "iron_hs": 0.0001,
            "gap_ma_iron": 0.0002,
            "iron_height": 0.00261,
            "magn_rem": 1.2,
            "iron_shape": 0.0802
        }
    },
    "windings": {
        "num_phases": 3,
        "num_layers": 1,
        "num_wires": 9,
        "coil_span": 6.0,
        "cufilfact": 0.4,
        "culength": 1.4,
        "slot_indul": 0.5e-3
    }
}

logging.basicConfig(level=logging.INFO,
                    format='%(asctime)s %(message)s')

if __name__ == '__main__':
    engine = Engine()

    userdir = os.path.expanduser('~')
    workdir = os.path.join(userdir, 'parvar')
    try:
        os.makedirs(workdir)
    except OSError:
        pass

    parvar = femagtools.grid.Grid(workdir,
                                  magnetizingCurves=magnetizingCurve,
                                  magnets=magnetMat)

    results = parvar(parvardef, machine, operatingConditions, engine)

    x = femagtools.grid.create_parameter_range(results['x'])
    f = np.reshape(results['f'], (np.shape(results['f'])[0], np.shape(x)[0])).T

<<<<<<< HEAD
# print header
print(' '.join(['{:15}'.format(s)
                for s in [d['label']
                          for d in parvardef['decision_vars']] +
                [o['label']
                 for o in parvardef['objective_vars']]]))
print()
# print values in table format
for l in np.hstack((x, f)):
    print(' '.join(['{:15.2f}'.format(y) for y in l]))
=======
    # print header
    print(' '.join(['{:15}'.format(s)
                    for s in [d['label']
                              for d in parvardef['decision_vars']] +
                    [o['label']
                     for o in parvardef['objective_vars']]]))
    print()
    # print values in table format
    for l in np.hstack((x, f)):
        print(' '.join(['{:15.2f}'.format(y) for y in l]))
>>>>>>> e1a769f0

    # create scatter plot
    #
    import matplotlib.pyplot as pl
    import mpl_toolkits.mplot3d as mpl
    fig = pl.figure()
    ax = fig.add_subplot(111, projection='3d')
    ax.scatter(x[:, 0], x[:, 1], np.array(f[:, 0]))
    ax.set_xlabel(parvardef['decision_vars'][0]['label'])
    ax.set_ylabel(parvardef['decision_vars'][1]['label'])
    ax.set_zlabel(parvardef['objective_vars'][0]['label'])
    pl.savefig('parvar.png')<|MERGE_RESOLUTION|>--- conflicted
+++ resolved
@@ -143,18 +143,6 @@
     x = femagtools.grid.create_parameter_range(results['x'])
     f = np.reshape(results['f'], (np.shape(results['f'])[0], np.shape(x)[0])).T
 
-<<<<<<< HEAD
-# print header
-print(' '.join(['{:15}'.format(s)
-                for s in [d['label']
-                          for d in parvardef['decision_vars']] +
-                [o['label']
-                 for o in parvardef['objective_vars']]]))
-print()
-# print values in table format
-for l in np.hstack((x, f)):
-    print(' '.join(['{:15.2f}'.format(y) for y in l]))
-=======
     # print header
     print(' '.join(['{:15}'.format(s)
                     for s in [d['label']
@@ -165,7 +153,6 @@
     # print values in table format
     for l in np.hstack((x, f)):
         print(' '.join(['{:15.2f}'.format(y) for y in l]))
->>>>>>> e1a769f0
 
     # create scatter plot
     #
