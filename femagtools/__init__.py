--- conflicted
+++ resolved
@@ -9,11 +9,7 @@
 
 """
 __title__ = 'femagtools'
-<<<<<<< HEAD
-__version__ = '1.1.8-dev'
-=======
-__version__ = '1.1.8'
->>>>>>> fc14eae8
+__version__ = '1.1.9-dev'
 __author__ = 'Ronald Tanner'
 __license__ = 'BSD'
 __copyright__ = 'Copyright 2016-2018 SEMAFOR Informatik & Energie AG'
