# -*- coding: utf-8 -*-
"""
    femagtools
    ~~~~~~~~~~

    Python bindings for FEMAG

    :copyright: 2016 Semafor Informatik & Energie AG, Basel
    :license: BSD, see LICENSE for more details.
"""
__title__ = 'femagtools'
<<<<<<< HEAD
__version__ = '0.2.5'
=======
__version__ = '0.2.6-snapshot'
>>>>>>> 43fa916b
__author__ = 'Ronald Tanner'
__license__ = 'BSD'
__copyright__ = 'Copyright 2016 SEMAFOR Informatik & Energie AG'

from .bch import Reader
from .model import MachineModel
from .fsl import Builder
from .magnet import Magnet
from .femag import Femag, ZmqFemag


def read_bchfile(filename):
    """Read BCH/BATCH results from file *filename*."""
    import io
    bchresults = Reader()
    with io.open(filename, encoding='latin1', errors='ignore') as f:
        bchresults.read(f.readlines())
    return bchresults


def create_fsl(machine,
               operatingconditions={},
               magnetmat=[]):
    """create FSL command list from model parameters
    :param: machine dict with parameters
    :param: operatuîngConditions dict with parameters
    :param: magnetmat list fo dict with parameters
"""
    model = MachineModel(machine)
    
    builder = Builder()
    magnets = []
    if magnetmat:
        magnets = Magnet(magnetmat)
    if operatingconditions:
            return builder.create(model, operatingconditions, magnets)
    return builder.create_model(model, magnets)
    <|MERGE_RESOLUTION|>--- conflicted
+++ resolved
@@ -9,11 +9,7 @@
     :license: BSD, see LICENSE for more details.
 """
 __title__ = 'femagtools'
-<<<<<<< HEAD
-__version__ = '0.2.5'
-=======
-__version__ = '0.2.6-snapshot'
->>>>>>> 43fa916b
+__version__ = '0.2.6'
 __author__ = 'Ronald Tanner'
 __license__ = 'BSD'
 __copyright__ = 'Copyright 2016 SEMAFOR Informatik & Energie AG'
