--- conflicted
+++ resolved
@@ -9,11 +9,7 @@
 
 """
 __title__ = 'femagtools'
-<<<<<<< HEAD
-__version__ = '1.0.1'
-=======
-__version__ = '1.0.2-snapshot'
->>>>>>> 8e63f320
+__version__ = '1.0.2'
 __author__ = 'Ronald Tanner'
 __license__ = 'BSD'
 __copyright__ = 'Copyright 2016-2018 SEMAFOR Informatik & Energie AG'
