--- conflicted
+++ resolved
@@ -742,55 +742,6 @@
                 if k in self.dqPar:
                     self.dqPar[k] = self.dqPar[k][0]
             lfe = self.dqPar['lfe']
-<<<<<<< HEAD
-
-            if 'lfe' in self.dqPar:
-                self.dqPar['lfe'] = 1e-3 * self.dqPar['lfe']
-
-            if 'dag' in self.dqPar:
-                self.dqPar['dag'] = 1e-3 * self.dqPar['dag']
-
-            for k in ('ld', 'lq', 'psim', 'torque'):
-                if k in self.dqPar:
-                    self.dqPar[k][0] = lfe * self.dqPar[k][0]
-
-            if 'speed' in self.dqPar:
-                self.dqPar['speed'] = self.dqPar['speed']/60
-
-            if 'npoles' in self.dqPar:
-                self.dqPar['npoles'] = int(self.dqPar['npoles'])
-
-            if 'i1' in self.dqPar:
-                self.dqPar['i1'] = [self.dqPar['i1'][0]/np.sqrt(2)]
-
-            beta = np.pi*self.dqPar['beta'][0]/180
-            iq = np.cos(beta) * self.dqPar['i1'][0]
-            id = np.sin(beta) * self.dqPar['i1'][0]
-
-            if 'speed' in self.dqPar and 'npoles' in self.dqPar:
-                w1 = np.pi * self.dqPar['speed'] * self.dqPar['npoles']
-            else:
-                w1 = 0
-
-            if 'up' in self.dqPar and 'ld' in self.dqPar:
-                uq, ud = (self.dqPar['up'] + id * w1 * self.dqPar['ld'][0],
-                          iq * w1 * self.dqPar['lq'][0])
-            else:
-                uq = ud = 0
-
-            self.dqPar['u1'] = [np.sqrt(uq**2 + ud**2)]
-            self.dqPar['gamma'] = [-np.arctan2(ud, uq)*180/np.pi]
-            self.dqPar['psim0'] = lfe*self.dqPar['psim0']
-            self.dqPar['phi'] = [self.dqPar['beta'][0] +
-                                 self.dqPar['gamma'][0]]
-            self.dqPar['cosphi'] = [np.cos(np.pi*phi/180)
-                                    for phi in self.dqPar['phi']]
-            self.dqPar['i1'].insert(0, 0)
-
-            if 'up0' in self.dqPar:
-                self.dqPar['u1'].insert(0, self.dqPar['up0'])
-
-=======
             self.dqPar['lfe'] = 1e-3*self.dqPar['lfe']
             for k in ('ld', 'lq', 'psim', 'torque', 'force'):
                 if k in self.dqPar:
@@ -820,7 +771,7 @@
                 self.dqPar['u1'].insert(0, self.dqPar['up0'])
             except KeyError:
                 pass
->>>>>>> 90cb94d9
+
             return
         
         for k in ('i1', 'beta', 'ld', 'lq', 'psim', 'psid', 'psiq', 'torque',
