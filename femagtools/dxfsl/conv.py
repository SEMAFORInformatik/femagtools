#!/usr/bin/env python
#
# read a dxf file and create a plot or fsl file
#
# Author: Ronald Tanner
# Date: 2016/01/24
#
import sys
import os
import io
import femagtools
from femagtools.dxfsl.converter import convert
import argparse
import logging
import logging.config

logger = logging.getLogger(__name__)


def main():
    argparser = argparse.ArgumentParser(
        description='Process DXF file and create a plot or FSL file.')
    argparser.add_argument('dxfile',
                           help='name of DXF file')
    argparser.add_argument('--inner',
                           help='name of inner element',
                           dest='inner',
                           default='inner')
    argparser.add_argument('--outer',
                           help='name of outer element',
                           dest='outer',
                           default='outer')
    argparser.add_argument('--rotor',
                           help='rotor without airgap in/out',
                           dest='rotor',
                           default='')
    argparser.add_argument('--stator',
                           help='stator without airgap in/out',
                           dest='stator',
                           default='')
    argparser.add_argument('-a', '--airgap',
                           help='correct airgap',
                           dest='airgap',
                           type=float,
                           default=0.0)
    argparser.add_argument('--airgap2',
                           help='correct airgap',
                           dest='airgap2',
                           type=float,
                           default=0.0)
    argparser.add_argument('-t', '--symtol',
                           help='absolut tolerance to find symmetry axis',
                           dest='sym_tolerance',
                           type=float,
                           default=0.001)
    argparser.add_argument('--mindist',
                           help='minimal distance of spline control-points',
                           dest='mindist',
                           type=float,
                           default=0.0)
    argparser.add_argument('--rtol',
                           help='relative tolerance (pickdist)',
                           dest='rtol',
                           type=float,
                           default=1e-03)
    argparser.add_argument('--atol',
                           help='absolut tolerance (pickdist)',
                           dest='atol',
                           type=float,
                           default=1e-03)
    argparser.add_argument('-s', '--split',
                           help='split intersections',
                           dest='split',
                           action="store_true")
    argparser.add_argument('-p', '--plot',
                           help='show plots',
                           dest='show_plots',
                           action="store_true")
    argparser.add_argument('--areas',
                           help='show all areas',
                           dest='show_areas',
                           action="store_true")
    argparser.add_argument('-f', '--fsl',
                           help='create fsl',
                           dest='write_fsl',
                           action="store_true")
    argparser.add_argument('-v', '--view',
                           help='show a view only',
                           dest='view',
                           action="store_true")
    argparser.add_argument('-d', '--debug',
                           help='print debug information in logfile',
                           dest='debug',
                           action="store_true")
    argparser.add_argument('-l', '--log',
                           help='print information in logfile',
                           dest='debug',
                           action="store_true")
    argparser.add_argument('--version',
                           help='show version of some packages',
                           dest='version',
                           action="store_true")
    argparser.add_argument('--debugger',
                           help='print debug information in logfile',
                           dest='debugger',
                           action="store_true")

    args = argparser.parse_args()

    logfilename = None
    loglevel = logging.INFO
    if args.debug:
        loglevel = logging.DEBUG
        logfilename = 'debugger.log'
        print("see log-messages in {}".format(logfilename))

    logging.basicConfig(level=loglevel,
                        format='%(asctime)s %(message)s',
                        filename=logfilename,
                        filemode='w')

    if args.version:
        logger.info("femagtools version: %s", femagtools.__version__)
        try:
            import networkx as nx
            logger.info("networkx version: %s", nx.__version__)
        except:
            logger.info("networkx version: <networkx not available>")
        try:
            import xmatplotlib
            logger.info("matplotlib version: %s", xmatplotlib.__version__)
        except:
            logger.info("matplotlib version: <matplotlib not available>")
        sys.exit(0)

    if args.airgap > 0.0:
        if args.airgap2 > 0.0:
            logger.info("Airgap is set from {} to {}"
                        .format(args.airgap, args.airgap2))
        else:
            logger.info("Airgap is set to {}".format(args.airgap))

    part = ()
    if args.stator:
        if args.rotor:
            logger.error("Stator or Rotor expected")
            sys.exit(1)
        part = ('stator', args.stator)
    elif args.rotor:
        part = ('rotor', args.rotor)
    if part:
        if args.airgap:
            logger.info('airgap in stator or rotor not possible')
            sys.exit(1)
        args.airgap = -1  # no airgap
        if part[1] not in ('in', 'out'):
            logger.info('{} has to be defined in/out'.format(part[0]))
            sys.exit(1)

    if not args.write_fsl:
        if not (args.show_plots or args.show_areas or args.view):
            args.write_fsl = True

<<<<<<< HEAD
    res = convert(args.dxfile,  # DXF-Filename
                  rtol=args.rtol,    # relative pickdist toleranz
                  atol=args.atol,    # absolute pickdist toleranz
                  symtol=args.sym_tolerance,
                  mindist=args.mindist,
                  split=args.split,
                  inner_name=args.inner,
                  outer_name=args.outer,
                  part=part,
                  airgap=args.airgap,
                  airgap2=args.airgap2,
                  view_only=args.view,
                  show_plots=args.show_plots,
                  show_areas=args.show_areas,
                  write_fsl=args.write_fsl,
                  debug_mode=args.debug)

    basename = os.path.basename(args.dxfile).split('.')[0]
    with io.open(basename + '.fsl', 'w', encoding='utf-8') as f:
            f.write('\n'.join(res['fsl']))
=======
    convert(args.dxfile,  # DXF-Filename
            rtol=args.rtol,    # relative pickdist toleranz
            atol=args.atol,    # absolute pickdist toleranz
            symtol=args.sym_tolerance,
            mindist=args.mindist,
            split=args.split,
            inner_name=args.inner,
            outer_name=args.outer,
            part=part,
            airgap=args.airgap,
            airgap2=args.airgap2,
            view_only=args.view,
            show_plots=args.show_plots,
            show_areas=args.show_areas,
            write_fsl=args.write_fsl,
            debug_mode=args.debugger)
>>>>>>> 5de3850c


if __name__ == "__main__":
    loglevel = logging.INFO

    main()
<|MERGE_RESOLUTION|>--- conflicted
+++ resolved
@@ -1,208 +1,188 @@
-#!/usr/bin/env python
-#
-# read a dxf file and create a plot or fsl file
-#
-# Author: Ronald Tanner
-# Date: 2016/01/24
-#
-import sys
-import os
-import io
-import femagtools
-from femagtools.dxfsl.converter import convert
-import argparse
-import logging
-import logging.config
-
-logger = logging.getLogger(__name__)
-
-
-def main():
-    argparser = argparse.ArgumentParser(
-        description='Process DXF file and create a plot or FSL file.')
-    argparser.add_argument('dxfile',
-                           help='name of DXF file')
-    argparser.add_argument('--inner',
-                           help='name of inner element',
-                           dest='inner',
-                           default='inner')
-    argparser.add_argument('--outer',
-                           help='name of outer element',
-                           dest='outer',
-                           default='outer')
-    argparser.add_argument('--rotor',
-                           help='rotor without airgap in/out',
-                           dest='rotor',
-                           default='')
-    argparser.add_argument('--stator',
-                           help='stator without airgap in/out',
-                           dest='stator',
-                           default='')
-    argparser.add_argument('-a', '--airgap',
-                           help='correct airgap',
-                           dest='airgap',
-                           type=float,
-                           default=0.0)
-    argparser.add_argument('--airgap2',
-                           help='correct airgap',
-                           dest='airgap2',
-                           type=float,
-                           default=0.0)
-    argparser.add_argument('-t', '--symtol',
-                           help='absolut tolerance to find symmetry axis',
-                           dest='sym_tolerance',
-                           type=float,
-                           default=0.001)
-    argparser.add_argument('--mindist',
-                           help='minimal distance of spline control-points',
-                           dest='mindist',
-                           type=float,
-                           default=0.0)
-    argparser.add_argument('--rtol',
-                           help='relative tolerance (pickdist)',
-                           dest='rtol',
-                           type=float,
-                           default=1e-03)
-    argparser.add_argument('--atol',
-                           help='absolut tolerance (pickdist)',
-                           dest='atol',
-                           type=float,
-                           default=1e-03)
-    argparser.add_argument('-s', '--split',
-                           help='split intersections',
-                           dest='split',
-                           action="store_true")
-    argparser.add_argument('-p', '--plot',
-                           help='show plots',
-                           dest='show_plots',
-                           action="store_true")
-    argparser.add_argument('--areas',
-                           help='show all areas',
-                           dest='show_areas',
-                           action="store_true")
-    argparser.add_argument('-f', '--fsl',
-                           help='create fsl',
-                           dest='write_fsl',
-                           action="store_true")
-    argparser.add_argument('-v', '--view',
-                           help='show a view only',
-                           dest='view',
-                           action="store_true")
-    argparser.add_argument('-d', '--debug',
-                           help='print debug information in logfile',
-                           dest='debug',
-                           action="store_true")
-    argparser.add_argument('-l', '--log',
-                           help='print information in logfile',
-                           dest='debug',
-                           action="store_true")
-    argparser.add_argument('--version',
-                           help='show version of some packages',
-                           dest='version',
-                           action="store_true")
-    argparser.add_argument('--debugger',
-                           help='print debug information in logfile',
-                           dest='debugger',
-                           action="store_true")
-
-    args = argparser.parse_args()
-
-    logfilename = None
-    loglevel = logging.INFO
-    if args.debug:
-        loglevel = logging.DEBUG
-        logfilename = 'debugger.log'
-        print("see log-messages in {}".format(logfilename))
-
-    logging.basicConfig(level=loglevel,
-                        format='%(asctime)s %(message)s',
-                        filename=logfilename,
-                        filemode='w')
-
-    if args.version:
-        logger.info("femagtools version: %s", femagtools.__version__)
-        try:
-            import networkx as nx
-            logger.info("networkx version: %s", nx.__version__)
-        except:
-            logger.info("networkx version: <networkx not available>")
-        try:
-            import xmatplotlib
-            logger.info("matplotlib version: %s", xmatplotlib.__version__)
-        except:
-            logger.info("matplotlib version: <matplotlib not available>")
-        sys.exit(0)
-
-    if args.airgap > 0.0:
-        if args.airgap2 > 0.0:
-            logger.info("Airgap is set from {} to {}"
-                        .format(args.airgap, args.airgap2))
-        else:
-            logger.info("Airgap is set to {}".format(args.airgap))
-
-    part = ()
-    if args.stator:
-        if args.rotor:
-            logger.error("Stator or Rotor expected")
-            sys.exit(1)
-        part = ('stator', args.stator)
-    elif args.rotor:
-        part = ('rotor', args.rotor)
-    if part:
-        if args.airgap:
-            logger.info('airgap in stator or rotor not possible')
-            sys.exit(1)
-        args.airgap = -1  # no airgap
-        if part[1] not in ('in', 'out'):
-            logger.info('{} has to be defined in/out'.format(part[0]))
-            sys.exit(1)
-
-    if not args.write_fsl:
-        if not (args.show_plots or args.show_areas or args.view):
-            args.write_fsl = True
-
-<<<<<<< HEAD
-    res = convert(args.dxfile,  # DXF-Filename
-                  rtol=args.rtol,    # relative pickdist toleranz
-                  atol=args.atol,    # absolute pickdist toleranz
-                  symtol=args.sym_tolerance,
-                  mindist=args.mindist,
-                  split=args.split,
-                  inner_name=args.inner,
-                  outer_name=args.outer,
-                  part=part,
-                  airgap=args.airgap,
-                  airgap2=args.airgap2,
-                  view_only=args.view,
-                  show_plots=args.show_plots,
-                  show_areas=args.show_areas,
-                  write_fsl=args.write_fsl,
-                  debug_mode=args.debug)
-
-    basename = os.path.basename(args.dxfile).split('.')[0]
-    with io.open(basename + '.fsl', 'w', encoding='utf-8') as f:
-            f.write('\n'.join(res['fsl']))
-=======
-    convert(args.dxfile,  # DXF-Filename
-            rtol=args.rtol,    # relative pickdist toleranz
-            atol=args.atol,    # absolute pickdist toleranz
-            symtol=args.sym_tolerance,
-            mindist=args.mindist,
-            split=args.split,
-            inner_name=args.inner,
-            outer_name=args.outer,
-            part=part,
-            airgap=args.airgap,
-            airgap2=args.airgap2,
-            view_only=args.view,
-            show_plots=args.show_plots,
-            show_areas=args.show_areas,
-            write_fsl=args.write_fsl,
-            debug_mode=args.debugger)
->>>>>>> 5de3850c
-
-
-if __name__ == "__main__":
-    loglevel = logging.INFO
-
-    main()
+#!/usr/bin/env python
+#
+# read a dxf file and create a plot or fsl file
+#
+# Author: Ronald Tanner
+# Date: 2016/01/24
+#
+import sys
+import os
+import io
+import femagtools
+from femagtools.dxfsl.converter import convert
+import argparse
+import logging
+import logging.config
+
+logger = logging.getLogger(__name__)
+
+
+def main():
+    argparser = argparse.ArgumentParser(
+        description='Process DXF file and create a plot or FSL file.')
+    argparser.add_argument('dxfile',
+                           help='name of DXF file')
+    argparser.add_argument('--inner',
+                           help='name of inner element',
+                           dest='inner',
+                           default='inner')
+    argparser.add_argument('--outer',
+                           help='name of outer element',
+                           dest='outer',
+                           default='outer')
+    argparser.add_argument('--rotor',
+                           help='rotor without airgap in/out',
+                           dest='rotor',
+                           default='')
+    argparser.add_argument('--stator',
+                           help='stator without airgap in/out',
+                           dest='stator',
+                           default='')
+    argparser.add_argument('-a', '--airgap',
+                           help='correct airgap',
+                           dest='airgap',
+                           type=float,
+                           default=0.0)
+    argparser.add_argument('--airgap2',
+                           help='correct airgap',
+                           dest='airgap2',
+                           type=float,
+                           default=0.0)
+    argparser.add_argument('-t', '--symtol',
+                           help='absolut tolerance to find symmetry axis',
+                           dest='sym_tolerance',
+                           type=float,
+                           default=0.001)
+    argparser.add_argument('--mindist',
+                           help='minimal distance of spline control-points',
+                           dest='mindist',
+                           type=float,
+                           default=0.0)
+    argparser.add_argument('--rtol',
+                           help='relative tolerance (pickdist)',
+                           dest='rtol',
+                           type=float,
+                           default=1e-03)
+    argparser.add_argument('--atol',
+                           help='absolut tolerance (pickdist)',
+                           dest='atol',
+                           type=float,
+                           default=1e-03)
+    argparser.add_argument('-s', '--split',
+                           help='split intersections',
+                           dest='split',
+                           action="store_true")
+    argparser.add_argument('-p', '--plot',
+                           help='show plots',
+                           dest='show_plots',
+                           action="store_true")
+    argparser.add_argument('--areas',
+                           help='show all areas',
+                           dest='show_areas',
+                           action="store_true")
+    argparser.add_argument('-f', '--fsl',
+                           help='create fsl',
+                           dest='write_fsl',
+                           action="store_true")
+    argparser.add_argument('-v', '--view',
+                           help='show a view only',
+                           dest='view',
+                           action="store_true")
+    argparser.add_argument('-d', '--debug',
+                           help='print debug information in logfile',
+                           dest='debug',
+                           action="store_true")
+    argparser.add_argument('-l', '--log',
+                           help='print information in logfile',
+                           dest='debug',
+                           action="store_true")
+    argparser.add_argument('--version',
+                           help='show version of some packages',
+                           dest='version',
+                           action="store_true")
+    argparser.add_argument('--debugger',
+                           help='print debug information in logfile',
+                           dest='debugger',
+                           action="store_true")
+
+    args = argparser.parse_args()
+
+    logfilename = None
+    loglevel = logging.INFO
+    if args.debug:
+        loglevel = logging.DEBUG
+        logfilename = 'debugger.log'
+        print("see log-messages in {}".format(logfilename))
+
+    logging.basicConfig(level=loglevel,
+                        format='%(asctime)s %(message)s',
+                        filename=logfilename,
+                        filemode='w')
+
+    if args.version:
+        logger.info("femagtools version: %s", femagtools.__version__)
+        try:
+            import networkx as nx
+            logger.info("networkx version: %s", nx.__version__)
+        except:
+            logger.info("networkx version: <networkx not available>")
+        try:
+            import xmatplotlib
+            logger.info("matplotlib version: %s", xmatplotlib.__version__)
+        except:
+            logger.info("matplotlib version: <matplotlib not available>")
+        sys.exit(0)
+
+    if args.airgap > 0.0:
+        if args.airgap2 > 0.0:
+            logger.info("Airgap is set from {} to {}"
+                        .format(args.airgap, args.airgap2))
+        else:
+            logger.info("Airgap is set to {}".format(args.airgap))
+
+    part = ()
+    if args.stator:
+        if args.rotor:
+            logger.error("Stator or Rotor expected")
+            sys.exit(1)
+        part = ('stator', args.stator)
+    elif args.rotor:
+        part = ('rotor', args.rotor)
+    if part:
+        if args.airgap:
+            logger.info('airgap in stator or rotor not possible')
+            sys.exit(1)
+        args.airgap = -1  # no airgap
+        if part[1] not in ('in', 'out'):
+            logger.info('{} has to be defined in/out'.format(part[0]))
+            sys.exit(1)
+
+    if not args.write_fsl:
+        if not (args.show_plots or args.show_areas or args.view):
+            args.write_fsl = True
+
+    res = convert(args.dxfile,  # DXF-Filename
+                  rtol=args.rtol,    # relative pickdist toleranz
+                  atol=args.atol,    # absolute pickdist toleranz
+                  symtol=args.sym_tolerance,
+                  mindist=args.mindist,
+                  split=args.split,
+                  inner_name=args.inner,
+                  outer_name=args.outer,
+                  part=part,
+                  airgap=args.airgap,
+                  airgap2=args.airgap2,
+                  view_only=args.view,
+                  show_plots=args.show_plots,
+                  show_areas=args.show_areas,
+                  write_fsl=args.write_fsl,
+                  debug_mode=args.debugger)
+
+    basename = os.path.basename(args.dxfile).split('.')[0]
+    with io.open(basename + '.fsl', 'w', encoding='utf-8') as f:
+            f.write('\n'.join(res['fsl']))
+
+if __name__ == "__main__":
+    loglevel = logging.INFO
+
+    main()