--- conflicted
+++ resolved
@@ -172,15 +172,10 @@
         if simulation:
             if "hc_min" in simulation:
                 self.model.__setattr__("hc_min", simulation.get("hc_min", 95))
-<<<<<<< HEAD
             return builder.create(self.model, simulation, self.magnets, self.condMat)
         return builder.create_model(self.model,
                                     self.magnets,
                                     self.condMat) + ['save_model("cont")']
-=======
-            return builder.create(self.model, simulation, self.magnets)
-        return builder.create_model(self.model, self.magnets) + ['save_model("cont")']
->>>>>>> 567a0bff
 
     def get_log_value(self, pattern, modelname='FEMAG-FSL.log'):
         result = []
@@ -408,16 +403,12 @@
                     simulation.update(
                         get_shortCircuit_parameters(bch,
                                                     simulation.get('initial', 2)))
-<<<<<<< HEAD
+
                     builder = femagtools.fsl.Builder(self.templatedirs)
                     if "hc_min" in simulation:
                         self.model.__setattr__(
                             "hc_min", simulation.get("hc_min", 95))
-=======
-                    builder = femagtools.fsl.Builder()
-                    if "hc_min" in simulation:
-                        self.model.__setattr__("hc_min", simulation.get("hc_min", 95))
->>>>>>> 567a0bff
+
                     fslcmds = (builder.open_model(self.model) +
                                builder.create_shortcircuit(simulation))
                     with open(os.path.join(self.workdir, fslfile), 'w') as f:
