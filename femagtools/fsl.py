"""
    femagtools.fsl
    ~~~~~~~~~~~~~~

    Creating FSL Scripts



"""
import logging
import mako
import mako.lookup
import os
import re
import sys
import math
from femagtools.dxfsl.converter import convert
from . import __version__
logger = logging.getLogger(__name__)


class FslBuilderError(Exception):
    pass


class Builder:
    def __init__(self):
        if getattr(sys, 'frozen', False) and hasattr(sys, '_MEIPASS'):
            # lookup up files in pyinstaller bundle
            logging.debug("Frozen!")
            dirs = [os.path.join(sys._MEIPASS, 'fsltemplates'),
                    os.path.join(os.getcwd(), '.')]
        else:
            dirs = [os.path.join(os.path.dirname(__file__), 'templates'),
                    os.path.join(os.getcwd(), '.')]
        self.lookup = mako.lookup.TemplateLookup(
            directories=dirs,
            disable_unicode=False, input_encoding='utf-8',
            output_encoding='utf-8',
            default_filters=['decode.utf8'])

        self.fsl_stator = False
        self.fsl_magnet = False

    def create_stator_model(self, model):
        mcv = ["mcvkey_yoke = '{}'"
               .format(model.stator.get('mcvkey_yoke', 'dummy')),
               "mcvkey_shaft = '{}'"
               .format(model.stator.get('mcvkey_shaft', 'dummy'))]
        if model.stator.get('mcvkey_teeth'):
            mcv.append("mcvkey_teeth = '{}'".format(
                model.stator['mcvkey_teeth']))

        return mcv + self.render_stator(model)

    def prepare_stator(self, model):
        templ = model.statortype()
        if templ == 'mshfile':
            import femagtools.gmsh

            g = femagtools.gmsh.Gmsh(model.stator['mshfile']['name'])
            phi = g.get_section_angles()
            model.stator['num_slots'] = round(math.pi/(phi[1]-phi[0]))
            r = g.get_section_radius()
            model.set_value('outer_diam', 2*r[1])
            model.set_value('bore_diam', 2*r[0])
            model.stator['stator_msh'] = dict(
                name=model.stator['mshfile']['name']
            )
            for sr in g.get_subregions():
                model.stator[sr] = g.get_location(sr)
            for k in ('yoke', 'teeth', 'air'):
                model.stator[k] = model.stator['mshfile'].get(k, [])
            wdg = model.stator['mshfile'].get('wdg', '')
            if wdg:
                model.stator['wdg'] = model.stator[wdg]
            del model.stator['mshfile']

            self.fsl_stator = True
            return

        if templ != 'dxffile':
            return

        logger.info("Conv stator from %s",
                    model.stator['dxffile']['name'])
        params = {}
        params['split'] = model.stator[templ].get('split', False)
        params['show_plots'] = model.stator[templ].get('plot', False)
        params['write_fsl'] = True
        params['airgap'] = -1.0
        pos = 'in' if model.external_rotor else 'out'
        params['part'] = ('stator', pos)
        conv = convert(model.stator['dxffile']['name'], **params)

        model.stator['num_slots'] = conv.get('tot_num_slot')
        self.set_diameter_parameter(model, conv)
        if model.get('dy1'):
            model.set_value('outer_diam', model.get('dy1'))
            model.set_value('bore_diam', model.get('da1'))

        model.stator['dxf'] = dict(fsl=conv['fsl'])
        self.fsl_stator = True
        del model.stator[templ]

    def set_diameter_parameter(self, model, conv):
        for v in ('dy1', 'da1', 'da2', 'dy2'):
            try:
                model.set_value(v, conv[v])
            except KeyError:
                pass

    def prepare_diameter(self, model):
        dy1 = model.get('dy1', 0.0)
        if dy1:
            model.set_value('outer_diam', dy1 * 1e-3)
        da1 = model.get('da1', 0.0)
        if da1:
            model.set_value('bore_diam', da1 * 1e-3)
        dy2 = model.get('dy2', 0.0)
        if dy2:
            model.set_value('inner_diam', dy2 * 1e-3)
        da2 = model.get('da2', 0.0)
        if da1 and da2:
            model.set_value('airgap', abs(da1 - da2)/2/1e3)

    def render_stator(self, model):
        templ = model.statortype()
        if templ == 'dxf':
            return [
                'agndst = {}'.format(model.agndst*1e3),
                'ndt(agndst)'
            ] + model.stator['dxf']['fsl']
        if templ == 'statorFsl':
            #  obsolete
            if 'parameter' in model.stator['statorFsl']:
                return self.render_template(
                    model.stator['statorFsl']['content_template'],
                    model.stator['statorFsl']['parameter'])
            if isinstance(model.stator['statorFsl']
                          ['content_template'], str):
                with open(model.stator['statorFsl']
                          ['content_template']) as f:
                    templ = [l.strip() for l in f.readlines()]
            else:
                templ = model.stator['statorFsl']['content_template']
            return self.render_template(
                '\n'.join(templ),
                model.stator['statorFsl'])

        statmodel = model.stator.copy()
        statmodel.update(model.stator[templ])
        statmodel.update({
            'zeroangle': model.stator.get('zeroangle', 0),
            'rlength': model.stator.get('rlength', 1),
            'num_layers': model.windings.get('num_layers', 1)}
        )

        fslcode = self.__render(statmodel, templ, stator=True)
        if fslcode:
            if self.fsl_stator:
                return (['agndst = {}'.format(model.agndst*1e3),
                         'alfa = 2*math.pi*m.num_sl_gen/m.tot_num_slot',
                         'num_agnodes = math.floor(m.fc_radius*alfa/agndst + 1.5)'] +
                        fslcode)
            return (fslcode +
                    ['post_models("nodedistance", "ndst" )',
                     'agndst=ndst[1]*1e3'])

        logger.error('File {}.mako not found'.format(templ))
        return []

    def create_magnet_model(self, model):
        mcv = ['m.remanenc       = {}'
               .format(model.magnet.get('remanenc', 1.2)),
               'm.relperm        = {}'
               .format(model.magnet.get('relperm', 1.05)),
               'm.rlen           = {}'
               .format(model.magnet.get('rlen', 100)),
               '',
               "mcvkey_yoke  = '{}'"
               .format(model.magnet.get('mcvkey_yoke', 'dummy')),
               "mcvkey_shaft = '{}'"
               .format(model.magnet.get('mcvkey_shaft', 'dummy'))]

        if 'magnetFsl' in model.magnet:
            #  obsolete
            if 'parameter' in model.magnet['magnetFsl']:
                return mcv + self.render_template(
                    model.magnet['magnetFsl']['content_template'],
                    model.magnet['magnetFsl']['parameter'])
            if isinstance(model.magnet['magnetFsl']
                          ['content_template'], str):
                with open(model.magnet['magnetFsl']
                          ['content_template']) as f:
                    templ = [l.strip() for l in f.readlines()]
            else:
                templ = model.magnet['magnetFsl']['content_template']

            return mcv + self.render_template(
                '\n'.join(templ),
                model.magnet['magnetFsl'])

        templ = model.magnettype()
        magmodel = model.magnet.copy()
        magmodel.update(model.magnet[templ])
        magmodel['mcvkey_magnet'] = model.get_mcvkey_magnet()
        if templ == 'dxf':
            return mcv + [
                u'xmag = {}',
                u'ymag = {}',
                u'mag_orient = {}',
                u'ndt(agndst)'] + model.magnet['dxf']['fsl']

        return mcv + self.render_rotor(magmodel, templ)

    def prepare_rotor(self, model):
        templ = model.magnettype()
        if templ == 'mshfile':
            import femagtools.gmsh
            g = femagtools.gmsh.Gmsh(model.magnet['mshfile']['name'])
            r = g.get_section_radius()
            phi = g.get_section_angles()
            p = round(math.pi/(phi[1]-phi[0]))
            model.set_value('poles', p)
            model.set_value('inner_diam', 2*r[0])
            ag = (model.get('bore_diam') - 2*r[1])/2
            model.set_value('airgap', ag)
            model.magnet['rotor_msh'] = dict(
                name=model.magnet['mshfile']['name']
            )
            for sr in g.get_subregions():
                model.magnet[sr] = g.get_location(sr)

            for k in ('yoke', 'air'):
                model.magnet[k] = model.magnet['mshfile'].get(k, [])
            model.magnet['mag'] = dict(
                sreg=model.magnet['mshfile'].get('mag', []),
                axis=[g.get_axis_angle(s)
                      for s in model.magnet['mshfile'].get('mag', [])]
            )
            del model.magnet['mshfile']
            return

        if templ != 'dxffile':
            return

        params = {}
        params['split'] = model.magnet[templ].get('split', False)
        params['show_plots'] = model.magnet[templ].get('plot', False)
        params['write_fsl'] = True
        params['airgap'] = -1.0
        pos = 'out' if model.external_rotor else 'in'
        params['part'] = ('rotor', pos)
        logger.info("Conv rotor from %s", templ + '.dxf')
        conv = convert(model.magnet[templ]['name'], **params)
        model.set_value('poles', int(conv.get('num_poles')))
        self.set_diameter_parameter(model, conv)
        if model.get('da2'):
            logger.info('da2 %f',  model.get('da2')/1e3)
            ag = (model.get('bore_diam') - model.get('da2')/1e3)/2
            model.set_value('airgap', ag)

        model.magnet['dxf'] = dict(fsl=conv['fsl'])
        self.fsl_magnet = True
        del model.magnet[templ]

    def render_rotor(self, magmodel, templ):
        fslcode = self.__render(magmodel, templ, magnet=True)
        if fslcode:
            return fslcode

        logger.error('File {}.fsl not found'.format(templ))
        return []

    def create_connect_models(self, model):
        """return connect_model if rotating machine and incomplete model
        (Note: femag bug with connect model)"
        """
<<<<<<< HEAD
        if (model.get('move_action') == 0 and
            model.stator['num_slots'] > model.stator['num_slots_gen']):
            return ['pre_models("connect_models")\n']
=======
        if(model.get('move_action') == 0 and
           model.stator['num_slots'] > model.stator['num_slots_gen']):
            return ['pre_models("connect_models")']
>>>>>>> e145d846
        return []

    def create_open(self, model):
        return (['-- created by femagtools {}'.format(__version__), ''] +
                self.__render(model, 'open') +
                self.__render(model, 'basic_modpar'))

    def set_modpar(self, model):
        return self.__render(model, 'basic_modpar')

    def create_new_model(self, model):
        return (['-- created by femagtools {}'.format(__version__), ''] +
                self.__render(model, 'new_model'))

    def create_cu_losses(self, model):
        return self.__render(model.windings, 'cu_losses')

    def create_fe_losses(self, model):
        if any(model.get(k, 0) for k in ('ffactor', 'cw', 'ch', 'hyscoef',
                                         'edycof', 'indcof', 'fillfact',
                                         'basfreq', 'basind')):
            return self.__render(model, 'FE-losses')
        return []

    def create_gen_winding(self, model):
        if 'leak_dist_wind' in model.windings:
            return self.__render(model, 'gen_winding') + \
                self.__render(model.windings['leak_dist_wind'],
                              'leak_dist_wind')
        elif 'leak_evol_wind' in model.windings:
            return self.__render(model, 'gen_winding') + \
                self.__render(model.windings['leak_evol_wind'],
                              'leak_evol_wind')
        elif 'leak_tooth_wind' in model.windings:
            return self.__render(model, 'gen_winding') + \
                self.__render(model.windings['leak_tooth_wind'],
                              'leak_tooth_wind')
        return self.__render(model, 'gen_winding')

    def prepare_model_with_dxf(self, model):
        dxfname = model.dxffile.get('name', None)
        if not dxfname:
            logger.error('Name of dxf-file expected')
            return []

        if dxfname.split('.')[-1] not in ('dxf'):
            dxfname += '.dxf'
        if not os.path.isfile(dxfname):
            logger.error('File {} not found'.format(dxfname))
            return []

        params = {}
        params['split'] = model.dxffile.get('split', False)
        params['show_plots'] = model.dxffile.get('plot', False)
        params['write_fsl'] = True
        params['airgap'] = model.dxffile.get('airgap', 0.0)
        params['nodedist'] = model.dxffile.get('nodedist', 1)

        conv = convert(dxfname, **params)

        model.set_value('poles', conv.get('num_poles'))
        model.set_value('outer_diam', conv.get('dy1') * 1e-3)
        model.set_value('bore_diam', conv.get('da1') * 1e-3)
        model.set_value('inner_diam', conv.get('dy2') * 1e-3)
        model.set_value('airgap', (conv.get('da1') - conv.get('da2'))/2/1e3)
        model.set_value('agndst', conv.get('agndst')*1e-3)

        if not hasattr(model, 'stator'):
            setattr(model, 'stator', {})
        model.stator['num_slots'] = conv.get('tot_num_slot')
        model.stator['num_slots_gen'] = conv.get('num_sl_gen')
        if 'fsl_stator' in conv:
            self.fsl_stator = True
            model.stator['dxf'] = dict(fsl=conv['fsl_stator'])
        if not hasattr(model, 'magnet'):
            setattr(model, 'magnet', {})
        if 'fsl_magnet' in conv:
            self.fsl_magnet = True
            model.magnet['dxf'] = dict(fsl=conv['fsl_magnet'])

    def create_model(self, model, magnets=[]):
        if model.is_complete():
            if model.is_dxffile():
                self.prepare_model_with_dxf(model)
            else:
                self.prepare_stator(model)
                self.prepare_rotor(model)
                self.prepare_diameter(model)
                if self.fsl_stator:
                    from femagtools.dxfsl.fslrenderer import agndst
                    ag = model.get('airgap')
                    model.set_value(
                        'agndst',
                        agndst(model.get('bore_diam'),
                               model.get('bore_diam') - 2*ag,
                               model.stator.get('num_slots'),
                               model.get('poles'),
                               model.stator.get('nodedist') or 1.0))

                model.set_num_slots_gen()

            material = model.magnet.get('material', 0)
            magnetMat = {}
            if magnets and material:
                magnetMat = magnets.find(material)
                if not magnetMat:
                    raise FslBuilderError(
                        'magnet material {} not found'.format(
                            material))
                try:
                    magnetMat['magntemp'] = model.magn_temp
                except AttributeError:
                    magnetMat['magntemp'] = 20

            return (self.create_new_model(model) +
                    self.create_cu_losses(model) +
                    self.create_fe_losses(model) +
                    self.create_stator_model(model) +
                    self.create_gen_winding(model) +
                    self.create_magnet(magnetMat) +
                    self.create_magnet_model(model) +
                    self.mesh_airgap(model) +
                    self.create_connect_models(model))

        return self.open_model(model)

    def open_model(self, model):
        return self.create_open(model)

    def load_model(self, model):
        return self.__render(model, 'open')

    def create_magnet(self, magnetMat=None):
        if magnetMat:
            logger.info("Setting magnet properties %s", magnetMat['name'])
            return self.__render(magnetMat, 'magnet-data')
        return []

    def create_analysis(self, model):
        airgap_induc = (self.create_airgap_induc()
                        if model.get('airgap_induc', 0) else [])

        fslcalc = (self.__render(model, model.get('calculationMode')) +
                   airgap_induc)

        if model.get('calculationMode') in ('cogg_calc',
                                            'ld_lq_fast',
                                            'pm_sym_loss',
                                            'torq_calc',
                                            'psd_psq_fast'):
            return fslcalc

        return (fslcalc +
                self.__render(model, 'plots'))

    def create_shortcircuit(self, model):
        return self.__render(model, 'shortcircuit')

    def create_airgap_induc(self):
            return self.__render(dict(), 'airgapinduc')

    def create_colorgrad(self, model):
            return self.__render(model, 'colorgrad')

    def mesh_airgap(self, model):
        if self.fsl_stator and self.fsl_magnet:
            return self.__render(model, 'mesh-airgap')
        else:
            return []

    def create(self, model, fea, magnets=None):
        "create model and analysis function"
        try:
            fea['lfe'] = model.get('lfe')
        except AttributeError:
            pass
        try:
            fea['move_action'] = model.get('move_action')
        except AttributeError:
            pass
        try:
            fea.update(model.windings)
        except AttributeError:
            pass

        if model.is_complete():
            logger.info("create new model and simulation")
            fslmodel = self.create_model(model, magnets)
            if 'num_poles' in model.windings:
                num_poles = model.windings['num_poles']
            else:
                num_poles = model.get('poles')
            if 'poc' in fea:
                poc = fea['poc']
                poc.pole_pitch = 2*360/num_poles
                fea['pocfilename'] = poc.filename()
            else:
                fea['pocfilename'] = (model.get('name') +
                                      '_' + str(num_poles) +
                                      'p.poc')

            if 'phi_start' not in fea:
                fea['phi_start'] = 0.0
            if 'range_phi' not in fea:
                fea['range_phi'] = 720/model.get('poles')

            return (fslmodel + self.create_analysis(fea) +
                    ['save_model("close")'])

        logger.info("create open model and simulation")
        return (self.open_model(model) +
                self.create_analysis(fea) +
                ['save_model("close")'])

    def __render(self, model, templ, stator=False, magnet=False):
        if templ.split('.')[-1] in ('fsl', 'mako'):
            try:
                template = self.lookup.get_template(templ)
                logger.info('use file {}'.format(templ))
                return template.render_unicode(model=model).split('\n')
            except mako.exceptions.TopLevelLookupException as ex:
                logger.error('File {} not found'.format(templ))
                sys.exit(1)

        try:
            template = self.lookup.get_template(templ+".mako")
            logger.debug('use template {}.mako'.format(templ))
        except mako.exceptions.TopLevelLookupException as ex:
            template = self.lookup.get_template(templ+".fsl")
            logger.debug('use FSL {}.fsl'.format(templ))
            if stator:
                self.fsl_stator = True
            if magnet:
                self.fsl_magnet = True

        return template.render_unicode(model=model).split('\n')

    def render_template(self, content_template, parameters):
        template = mako.template.Template(content_template)
        obj = {}
        if isinstance(parameters, list):
            for p in parameters:
                obj[p['key']] = p['value']
            return template.render_unicode(
                par=obj).split('\n')
        return template.render_unicode(
            model=parameters).split('\n')

    def read(self, fslfile):
        """extracts parameters from content and creates template"""
        parpat = re.compile(
            r'''([\w\.]+)\s*= # key
            \s*(([+-]?\d+((?:\.\d+)?(?:[eE][+-]\d+)?))|
            (['"][^'"]*['"]))\s*-- # value
            \s*(.+)$''', re.X)
        content = []
        content_template = []
        parameter = []
        for line in fslfile:
            # add line to content
            content.append(line.strip())
            p = parpat.findall(line)
            if p:
                par = dict(key=p[0][0],
                           value=p[0][1].strip(),
                           comment=p[0][-1])
                parameter.append(par)
                content_template.append("{0} = {1} -- {2}".format(
                    par['key'],
                    '${par[\''+par['key']+'\']}',
                    par['comment']))
                continue

            # nothing do do => insert this line in template
            content_template.append(line.strip())

        return dict(
            content='\n'.join(content),
            type='fsl',
            content_template='\n'.join(content_template),
            parameter=parameter)<|MERGE_RESOLUTION|>--- conflicted
+++ resolved
@@ -277,15 +277,9 @@
         """return connect_model if rotating machine and incomplete model
         (Note: femag bug with connect model)"
         """
-<<<<<<< HEAD
         if (model.get('move_action') == 0 and
             model.stator['num_slots'] > model.stator['num_slots_gen']):
             return ['pre_models("connect_models")\n']
-=======
-        if(model.get('move_action') == 0 and
-           model.stator['num_slots'] > model.stator['num_slots_gen']):
-            return ['pre_models("connect_models")']
->>>>>>> e145d846
         return []
 
     def create_open(self, model):
