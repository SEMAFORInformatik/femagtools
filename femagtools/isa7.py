# -*- coding: utf-8 -*-
"""
    femagtools.isa7
<<<<<<< HEAD
    ~~~~~~~~~~~~~~~

    Read FEMAG I7/ISA7 model files
=======
    ~~~~~~~~~~~~~~~~

    Read FEMAG modelfile

>>>>>>> a54ab73a

"""
import logging
import struct
import sys
<<<<<<< HEAD
=======
import itertools
>>>>>>> a54ab73a
import re
from collections import Counter

logger = logging.getLogger('femagtools.isa7')


class Reader(object):
    """
    Open and Read I7/ISA7 file

    Arguments:
        filename: name of I7/ISA7 file to be read
    """

    def __init__(self, filename):
        with open(filename, mode="rb") as self.file:
            self.file = self.file.read()
        self.pos = 0

    def next_block(self, fmt):
        """
        Read binary data and return unpacked values according to format string.

        Arguments:
            fmt: Format string (see python struct module)
        """

        fmt_ = fmt.replace("?", "i")

        blockSize = struct.unpack_from("=i", self.file, self.pos)[0]
        self.pos += 4
        try:
            unpacked = struct.iter_unpack("=" + fmt_,
                                          self.file[self.pos:self.pos
                                                    + blockSize])
            unpacked = [x for x in unpacked]

        except AttributeError:  # python 2 has no iter_unpack
            chunksize = struct.calcsize("=" + fmt_)
            offset = self.pos
            unpacked = []
            for j in range(blockSize // chunksize):
                unpacked.append(struct.unpack_from("=" + fmt_,
                                                   self.file,
                                                   offset))
                offset += chunksize
            logger.info("%s: %d %d", fmt_, blockSize, len(unpacked))

        self.pos += blockSize + 4

        fmt_ = ""
        for s in re.findall("[0-9]*.|[0-9]*\?", fmt):
            if len(s) > 1 and s[-1] != "s":
                fmt_ += int(s[:-1]) * s[-1]
            else:
                fmt_ += s
        values = []
        for i, dtype in enumerate(re.findall("\?|[0-9]*s?", fmt_)[:-1]):
            if dtype == "?":
                values.append([bool(u[i]) for u in unpacked])
            elif "s" in dtype:
                values.append([u[i].decode() for u in unpacked])
            else:
                values.append([u[i] for u in unpacked])

        if len(fmt) == 1:
            return values[0]
        else:
            return values


class Isa7(object):
<<<<<<< HEAD
    """ The ISA7 Object """
=======
    """ The ISA7 Femag model

    Arguments:
        filename: name of I7/ISA7 file to be read
    """
>>>>>>> a54ab73a

    color = {1: [1.0, 0.0, 0.0],
             2: [0.0, 1.0, 0.0],
             3: [1.0, 1.0, 0.0],
             4: [0.0, 0.5019607843137255, 1.0],
             5: [0.9803921568627451, 0.0, 1.0],
             6: [0.0, 1.0, 0.8235294117647058],
             7: [1.0, 1.0, 1.0],
             8: [0.0, 0.0, 0.0],
             9: [0.0, 0.0, 0.5882352941176471],
             10: [0.6666666666666666, 0.0, 0.0],
             11: [0.6666666666666666, 1.0, 0.0],
             12: [1.0, 0.6274509803921569, 0.0],
             13: [0.0, 0.0, 1.0],
             14: [0.6666666666666666, 0.0, 1.0],
             15: [0.0, 0.8235294117647058, 1.0],
             16: [0.8274509803921568, 0.8274509803921568, 0.8274509803921568]}

    def __init__(self, filename):
<<<<<<< HEAD
        self.read(filename)
=======
        self.__read(filename)
>>>>>>> a54ab73a

        self.points = []
        for p in range(self.NUM_PNT):
            self.points.append(
                Point(self.POINT_ISA_PT_VALID,
                      self.POINT_ISA_POINT_REC_PT_CO_X[p],
                      self.POINT_ISA_POINT_REC_PT_CO_Y[p]))

        self.lines = []
        for ln in range(self.NUM_LIN):
            pk1 = self.LINE_ISA_LINE_REC_LN_PNT_1[ln]
            pk2 = self.LINE_ISA_LINE_REC_LN_PNT_2[ln]

            point1 = self.points[abs(pk1) - 1]
            point2 = self.points[abs(pk2) - 1]

            if pk1 > 0 and pk2 > 0:
                self.lines.append(
                    Line(self.LINE_ISA_LN_VALID, point1, point2))
            else:
                self.lines.append(
                    Line(self.LINE_ISA_LN_VALID, point1, point2))

        self.nodes = []
        for n in range(self.NUM_NOD):
            self.nodes.append(
                Node(self.NODE_ISA_ND_VALID[n],
                     n + 1,
                     self.NODE_ISA_NODE_REC_ND_BND_CND[n],
                     self.NODE_ISA_NODE_REC_ND_PER_NOD[n],
                     self.NODE_ISA_NODE_REC_ND_CO_1[n],
                     self.NODE_ISA_NODE_REC_ND_CO_2[n],
                     self.NODE_ISA_NODE_REC_ND_VP_RE[n],
                     self.NODE_ISA_NODE_REC_ND_VP_IM[n]))

        self.nodechains = []
        for nc in range(self.NUM_NDCH):
            nd1 = self.NDCHN_ISA_NDCHN_REC_NC_NOD_1[nc]
            nd2 = self.NDCHN_ISA_NDCHN_REC_NC_NOD_2[nc]
            ndm = self.NDCHN_ISA_NDCHN_REC_NC_NOD_MID[nc]

            node1 = self.nodes[abs(nd1) - 1]
            nodem = self.nodes[ndm - 1]
            node2 = self.nodes[abs(nd2) - 1]

            if nd1 < 0 or nd2 < 0:
                nodes = node1, nodem, node2
            elif ndm > 0:
                nodes = node1, nodem, node2
            else:
                nodes = node1, None, node2

            self.nodechains.append(
                NodeChain(self.NDCHN_ISA_NC_VALID, nc + 1, nodes))

        self.elements = []
        for e in range(self.NUM_ELE):
            ndkeys = []
            ndk = self.ELEM_ISA_EL_NOD_PNTR[e]

            while ndk > 0:
                ndkeys.append(self.ELE_NOD_ISA_ND_KEY[ndk - 1])
                ndk = self.ELE_NOD_ISA_NXT_ND_PNTR[ndk - 1]

            vertices = [self.nodes[k - 1] for k in ndkeys]

            self.elements.append(
                Element(self.ELEM_ISA_EL_VALID[e],
                        e + 1,
                        self.ELEM_ISA_ELEM_REC_EL_TYP[e],
                        self.ELEM_ISA_ELEM_REC_EL_SE_KEY[e] - 1,
                        vertices,
                        (self.ELEM_ISA_ELEM_REC_EL_RELUC[e],
                         self.ELEM_ISA_ELEM_REC_EL_RELUC_2[e]),
                        (self.ELEM_ISA_ELEM_REC_EL_MAG_1[e],
                         self.ELEM_ISA_ELEM_REC_EL_MAG_2[e])))

        self.superelements = []
        for se in range(self.NUM_SPEL):
            nc_keys = []
            nc_ptr = self.SUPEL_ISA_SE_NDCHN_PNTR[se]

            while nc_ptr > 0:
                nc_keys.append(self.SE_NDCHN_ISA_NC_KEY[nc_ptr - 1])
                nc_ptr = self.SE_NDCHN_ISA_NXT_NC_PNTR[nc_ptr - 1]

            nodechains = []
            for nck in nc_keys:
                if nck > 0:
                    nodechains.append(self.nodechains[abs(nck) - 1])
                else:
                    nodechains.append(self.nodechains[abs(nck) - 1].reverse())

            el_keys = []
            el_ptr = self.SUPEL_ISA_SE_EL_PNTR[se]

            while el_ptr > 0:
                el_keys.append(self.SE_EL_ISA_EL_KEY[el_ptr - 1])
                el_ptr = self.SE_EL_ISA_NXT_EL_PNTR[el_ptr - 1]

            elements = []
            for elk in el_keys:
                elements.append(self.elements[elk - 1])

            self.superelements.append(
                SuperElement(self.SUPEL_ISA_SE_VALID[se],
                             se + 1,
                             self.SUPEL_ISA_SUPEL_REC_SE_SR_KEY[se] - 1,
                             elements,
                             nodechains,
                             self.SUPEL_ISA_SUPEL_REC_SE_COL[se],
                             nc_keys,
                             self.SUPEL_ISA_SUPEL_REC_SE_MCV_TYP,
                             self.SUPEL_ISA_SUPEL_REC_SE_COND_TYP,
                             self.SUPEL_ISA_SUPEL_REC_SE_CONDUC,
                             self.SUPEL_ISA_SUPEL_REC_SE_LENGHT,
                             self.SUPEL_ISA_SUPEL_REC_SE_VEL_SYS,
                             self.SUPEL_ISA_SUPEL_REC_SE_VELO_1,
                             self.SUPEL_ISA_SUPEL_REC_SE_VELO_2,
                             self.SUPEL_ISA_SUPEL_REC_SE_CURD_RE,
                             self.SUPEL_ISA_SUPEL_REC_SE_CURD_IM))

        self.subregions = []
        for sr in range(self.NUM_SR):
            se_keys = []
            se_ptr = self.SR_ISA_SR_SE_PNTR[sr]

            while se_ptr > 0:
                se_keys.append(self.SR_SE_ISA_SE_KEY[se_ptr - 1])
                se_ptr = self.SR_SE_ISA_NXT_SE_PNTR[se_ptr - 1]

            superelements = []
            for sek in se_keys:
                superelements.append(self.superelements[sek - 1])

            nodechains = []
            nc_keys = []
            for se in superelements:
                nc_keys.extend([abs(nc.key) for nc in se.nodechains])
            nc_keys = [nck for nck, count
                       in Counter(nc_keys).items() if count < 2]
            for se in superelements:
<<<<<<< HEAD
                nodechains.extend(
                    [nc for nc in se.nodechains if abs(nc.key) in nc_keys])

=======
                nodechains.extend([nc
                                   for nc in se.nodechains
                                   if abs(nc.key) in nc_keys])
                
>>>>>>> a54ab73a
            self.subregions.append(
                SubRegion(self.SR_ISA_SR_VALID[sr],
                          sr + 1,
                          self.SR_ISA_SR_REC_SR_TYP[sr],
                          self.SR_ISA_SR_REC_SR_COL[sr],
                          self.SR_ISA_SR_REC_SR_NAME[sr],
                          self.SR_ISA_SR_REC_SR_CUR_DIR[sr],
                          self.SR_ISA_SR_REC_SR_WB_KEY[sr] - 1,
                          superelements,
                          nodechains))

        self.windings = []
        for wd in range(self.NUM_WB):
            sr_keys = []
            sr_ptr = self.WB_ISA_WB_SR_PNTR[wd]

            while sr_ptr > 0:
                sr_keys.append(self.WB_SR_ISA_SR_KEY[sr_ptr - 1])
                sr_ptr = self.WB_SR_ISA_NXT_SR_PNTR[sr_ptr - 1]

            subregions = []
            for srk in sr_keys:
                subregions.append(self.subregions[srk - 1])

            self.windings.append(
                Winding(self.WB_ISA_WB_VALID[wd],
                        wd + 1,
                        self.WB_ISA_WB_REC_WB_NAME[wd],
                        subregions,
                        self.WB_ISA_WB_REC_WB_TURN[wd],
                        self.WB_ISA_WB_REC_WB_GCUR_RE[wd],
                        self.WB_ISA_WB_REC_WB_GCUR_IM[wd],
                        self.WB_ISA_WB_REC_WB_IMPDZ_RE[wd],
                        self.WB_ISA_WB_REC_WB_IMPDZ_IM[wd],
                        self.WB_ISA_WB_REC_WB_VOLT_RE[wd],
                        self.WB_ISA_WB_REC_WB_VOLT_IM[wd]))

<<<<<<< HEAD
    def read(self, filename):
=======
    def __read(self, filename):
>>>>>>> a54ab73a
        reader = Reader(filename)

        (self.NUM_PNT, self.PNT_PTR, self.PNT_HIDX,
         self.NUM_LIN, self.LIN_PTR, self.LIN_HIDX,
         self.NUM_NOD, self.NOD_PTR, self.NOD_HIDX,
         self.NUM_NDEL, self.NDEL_PTR, self.NDEL_HIDX,
         self.NUM_NDCH, self.NDCH_PTR, self.NDCH_HIDX,
         self.NUM_ELE, self.ELE_PTR, self.ELE_HIDX,
         self.NUM_ELND, self.ELND_PTR, self.ELND_HIDX,
         self.NUM_SPEL, self.SPEL_PTR, self.SPEL_HIDX,
         self.NUM_SE_EL, self.SE_EL_PTR, self.SE_EL_HIDX,
         self.NUM_SPEL_NDCH, self.SPEL_NDCH_PTR, self.SPEL_NDCH_HIDX,
         self.NUM_SR, self.SR_PTR, self.SR_HIDX,
         self.NUM_SR_SE, self.SR_SE_PTR, self.SR_SE_HIDX,
         self.NUM_WB, self.WB_PTR, self.WB_HIDX,
         self.NUM_WB_SR, self.WB_SR_PTR, self.WB_SR_HIDX,
         self.NUM_OB, self.OB_PTR, self.OB_HIDX,
         self.NUM_OB_SR, self.OB_SR_PTR, self.OB_SR_HIDX,
         self.NUM_DV, self.DV_PTR, self.DV_HIDX,
         self.NUM_DV_OB, self.DV_OB_PTR, self.DV_OB_HIDX,
         self.NUM_MC, self.MC_PTR, self.MC_HIDX,
         self.NUM_CF, self.CF_PTR, self.CF_HIDX,
         self.NUM_CF_MC, self.CF_MC_PTR, self.CF_MC_HIDX,
         self.NUM_WN, self.WN_PTR, self.WN_HIDX,
         self.NUM_WN_SW, self.WN_SW_PTR, self.WN_SW_HIDX
         ) = reader.next_block("i")

        (self.POINT_ISA_PT_VALID,
         self.POINT_ISA_POINT_REC_PT_CO_X,
         self.POINT_ISA_POINT_REC_PT_CO_Y) = reader.next_block("?ff")

        (self.LINE_ISA_LN_VALID,
         self.LINE_ISA_LINE_REC_LN_PNT_1,
         self.LINE_ISA_LINE_REC_LN_PNT_2) = reader.next_block("?hh")

        (self.NODE_ISA_ND_VALID,
         self.NODE_ISA_NOD_EL_PNTR,
         self.NODE_ISA_ND_CO_RAD,
         self.NODE_ISA_ND_CO_PHI,
         self.NODE_ISA_NODE_REC_ND_BND_CND,
         self.NODE_ISA_NODE_REC_ND_PER_NOD,
         self.NODE_ISA_NODE_REC_ND_SV_PNTR,
         self.NODE_ISA_NODE_REC_ND_CO_1,
         self.NODE_ISA_NODE_REC_ND_CO_2,
         self.NODE_ISA_NODE_REC_ND_VP_RE,
         self.NODE_ISA_NODE_REC_ND_VP_IM) = reader.next_block("?iffhiiffff")

        (self.NOD_ELE_ISA_EL_KEY,
         self.NOD_ELE_ISA_NXT_EL_PNTR) = reader.next_block("ii")

        (self.NDCHN_ISA_NC_VALID,
         self.NDCHN_ISA_NDCHN_REC_NC_NOD_1,
         self.NDCHN_ISA_NDCHN_REC_NC_NOD_2,
         self.NDCHN_ISA_NDCHN_REC_NC_NOD_MID) = reader.next_block("?iii")

        (self.ELEM_ISA_EL_VALID,
         self.ELEM_ISA_EL_NOD_PNTR,
         self.ELEM_ISA_ELEM_REC_EL_TYP,
         self.ELEM_ISA_ELEM_REC_EL_SE_KEY,
         self.ELEM_ISA_ELEM_REC_EL_RELUC,
         self.ELEM_ISA_ELEM_REC_EL_RELUC_2,
         self.ELEM_ISA_ELEM_REC_EL_MAG_1,
         self.ELEM_ISA_ELEM_REC_EL_MAG_2) = reader.next_block("?ihhffff")

        (self.ELE_NOD_ISA_ND_KEY,
         self.ELE_NOD_ISA_NXT_ND_PNTR) = reader.next_block("ii")

        (self.SUPEL_ISA_SE_VALID,
         self.SUPEL_ISA_SE_NDCHN_PNTR,
         self.SUPEL_ISA_SE_EL_PNTR,
         self.SUPEL_ISA_SUPEL_REC_SE_COL,
         self.SUPEL_ISA_SUPEL_REC_SE_MCV_TYP,
         self.SUPEL_ISA_SUPEL_REC_SE_COND_TYP,
         self.SUPEL_ISA_SUPEL_REC_SE_VEL_SYS,
         self.SUPEL_ISA_SUPEL_REC_SE_SR_KEY,
         self.SUPEL_ISA_SUPEL_REC_SE_VELO_1,
         self.SUPEL_ISA_SUPEL_REC_SE_VELO_2,
         self.SUPEL_ISA_SUPEL_REC_SE_CONDUC,
         self.SUPEL_ISA_SUPEL_REC_SE_LENGHT,
         self.SUPEL_ISA_SUPEL_REC_SE_CURD_RE,
         self.SUPEL_ISA_SUPEL_REC_SE_CURD_IM
         ) = reader.next_block("?iihhhhhffffff")

        (self.SE_NDCHN_ISA_NC_KEY,
         self.SE_NDCHN_ISA_NXT_NC_PNTR) = reader.next_block("ii")

        (self.SE_EL_ISA_EL_KEY,
         self.SE_EL_ISA_NXT_EL_PNTR) = reader.next_block("ii")

        (self.SR_ISA_SR_VALID,
         self.SR_ISA_SR_SE_PNTR,
         self.SR_ISA_SR_REC_SR_TYP,
         self.SR_ISA_SR_REC_SR_COL,
         self.SR_ISA_SR_REC_SR_NAME,
         self.SR_ISA_SR_REC_SR_CUR_DIR,
         self.SR_ISA_SR_REC_SR_WB_KEY,
         self.SR_ISA_SR_REC_SR_NTURNS,
         self.SR_ISA_SR_REC_SR_SV_PNTR,
         self.SR_ISA_SR_REC_SR_ARRAY,
         self.SR_ISA_SR_REC_SR_GCUR_RE,
         self.SR_ISA_SR_REC_SR_GCUR_IM,
         self.SR_ISA_SR_REC_SR_VOLT_RE,
         self.SR_ISA_SR_REC_SR_VOLT_IM) = reader.next_block("?hhh4shhhhfffff")

        (self.SR_SE_ISA_SE_KEY,
         self.SR_SE_ISA_NXT_SE_PNTR) = reader.next_block("hh")

        (self.WB_ISA_WB_VALID,
         self.WB_ISA_WB_SR_PNTR,
         self.WB_ISA_WB_REC_WB_COL,
         self.WB_ISA_WB_REC_WB_NAME,
         self.WB_TURN,
         self.WB_ISA_WB_REC_WB_SR_NUM,
         self.WB_ISA_WB_REC_WB_WND_KEY,
         self.WB_ISA_WB_REC_WB_UNIT_RES,
         self.WB_ISA_WB_REC_WB_GCUR_RE,
         self.WB_ISA_WB_REC_WB_GCUR_IM,
         self.WB_ISA_WB_REC_WB_VOLT_RE,
         self.WB_ISA_WB_REC_WB_VOLT_IM,
         self.WB_ISA_WB_REC_WB_IMPDZ_RE,
         self.WB_ISA_WB_REC_WB_IMPDZ_IM) = reader.next_block("?hh4shhhfffffff")

        self.WB_ISA_WB_REC_WB_TURN = []
        for wd in range(self.NUM_WB):
            if self.WB_ISA_WB_REC_WB_UNIT_RES[wd] == 0:
                self.WB_ISA_WB_REC_WB_TURN.append(
                    self.WB_TURN[wd])
            else:
                self.WB_ISA_WB_REC_WB_TURN.append(
                    self.WB_ISA_WB_REC_WB_UNIT_RES[wd])
                self.WB_ISA_WB_REC_WB_UNIT_RES[wd] = 0

        (self.WB_SR_ISA_SR_KEY,
         self.WB_SR_ISA_NXT_SR_PNTR) = reader.next_block("hh")

    def msh(self):
        """return gmsh list"""
        it = itertools.count(1)

        msh = ["$MeshFormat",
               "2.2 0 8",
               "$EndMeshFormat"]
        
        msh.append("$PhysicalNames")
        physical_names = sorted(set([sr.name
                                     for sr in self.subregions]))
        msh.append("{}".format(len(physical_names)))
        for k, n in enumerate(physical_names):
            msh.append("2 {} \"{}\"".format(k+1, n))
        msh.append("$EndPhysicalNames")
        
        def sr_key(e):
            return physical_names.index(
                self.subregions[self.superelements[e.se_key].sr_key].name)

        msh.append("$Nodes")
        msh.append("{}".format(len(self.nodes)))
        for n in self.nodes:
            msh.append("{} {} {} 0".format(n.key, n.x, n.y))
        msh.append("$EndNodes")

        msh.append("$Elements")
        msh.append("{}".format(len([v for e in self.elements
                                    for v in e.vertices]) +
                               len(self.elements)))
        # 1-node points
        #node_els = list(set([n for se in self.superelements
        #                     for nc in se.nodechains
        #                     for n in nc.nodes[:-1] ]))
        #for n in node_els:
        #    next_id = next(it)
        #    msh += "{0} 15 2 0 {1} {1}\n".format(next_id, n.key)

        # surfaces
        for e in self.elements:
            ev = e.vertices

            # 2-node lines
            for i, v in enumerate(ev):
                msh.append("{} 1 2 0 {} {} {}".format(
                    next(it),
                    e.key,
                    ev[i-1].key,
                    ev[i].key))
            
            # 3-node triangles
            if len(ev) == 3:
                msh.append("{} 2 2 {} {} {} {} {}".format(
                    next(it),
                    sr_key(e) + 1,
                    sr_key(e) + len(self.elements),
                    ev[0].key,
                    ev[1].key,
                    ev[2].key))
            
            # 4-node quadrangles
            elif len(ev) == 4:
                msh.append("{} 3 2 {} {} {} {} {} {}".format(
                    next(it),
                    sr_key(e) + 1,
                    sr_key(e) + len(self.elements),
                    ev[0].key,
                    ev[1].key,
                    ev[2].key,
                    ev[3].key))
#            else:
#                logger.warn("unsupported vertice len %d", len(ev))
        msh.append("$EndElements")
        
        return msh


class Point(object):
    def __init__(self, valid, x, y):
        self.valid = valid
        self.x = x
        self.y = y
        self.xy = x, y


class Line(object):
    def __init__(self, valid, p1, p2):
        self.valid = valid
        self.p1 = p1
        self.p2 = p2


<<<<<<< HEAD
class Node(object):
    def __init__(self, valid, key, bndcnd, pernod, x, y, vpot_re, vpot_im):
        self.valid = valid
        self.key = key
=======
class BaseEntity(object):
    def __init__(self, valid, key):
        self.valid = valid
        self.key = key
        

class Node(BaseEntity):
    def __init__(self, valid, key, bndcnd, pernod, x, y, vpot_re, vpot_im):
        super(self.__class__, self).__init__(valid, key)
>>>>>>> a54ab73a
        self.bndcnd = bndcnd
        self.pernod = pernod
        self.x = x
        self.y = y
        self.xy = x, y
        self.vpot = vpot_re, vpot_im


class NodeChain(BaseEntity):
    def __init__(self, valid, key, nodes):
        super(self.__class__, self).__init__(valid, key)
        self.key = key
        self.node1 = nodes[0]
        self.nodemid = nodes[1]
        self.node2 = nodes[2]
<<<<<<< HEAD
        self.nodes = (nodes[0], nodes[2]) if nodes[1] is None else (
                      nodes[0], nodes[1], nodes[2])

    def reverse(self):
        """
        Return a copy of the NodeChain with reversed start and end points.
        """
        return NodeChain(self.valid,
                         self.key * (-1),
                         [self.node2, self.nodemid, self.node1])


class Element(object):
    def __init__(self, valid, key, el_type, se_key, vertices, reluc, mag):
        self.valid = valid
        self.key = key
=======
        if nodes[1] is None:
            self.nodes = (nodes[0], nodes[2])
        else:
            self.nodes = (nodes[0], nodes[1], nodes[2])
    
    def reverse(self):
        return NodeChain(self.valid, self.key * (-1),
                         [self.node2, self.nodemid, self.node1])
    
    
class Element(BaseEntity):
    def __init__(self, valid, key, el_type, se_key, vertices, reluc, mag):
        super(self.__class__, self).__init__(valid, key)
>>>>>>> a54ab73a
        self.el_type = el_type
        self.se_key = se_key
        self.vertices = vertices
        self.reluc = reluc
        self.mag = mag
<<<<<<< HEAD


class SuperElement(object):
    def __init__(self, valid, key, sr_key, elements, nodechains, color,
                 nc_keys, mcvtype, condtype, conduc, length,
                 velsys, velo_1, velo_2, curd_re, curd_im):
        self.valid = valid
=======
        
        
class SuperElement(BaseEntity):
    def __init__(self, valid, key, sr_key, elements, nodechains, color,
                 nc_keys, mcvtype, condtype, conduc, length,
                 velsys, velo_1, velo_2, curd_re, curd_im):
        super(self.__class__, self).__init__(valid, key)
>>>>>>> a54ab73a
        self.key = key
        self.sr_key = sr_key
        self.elements = elements
        self.nodechains = nodechains
        self.color = color
        self.nc_keys = nc_keys
        self.mcvtype = mcvtype
        self.condtype = condtype
        self.conduc = conduc
        self.length = length
        self.velsys = velsys
        self.velo = velo_1, velo_2
        self.curd = curd_re, curd_im
<<<<<<< HEAD


class SubRegion(object):
    def __init__(self, valid, key, sr_type, color, name, curdir, wb_key,
                 superelements, nodechains):
        self.valid = valid
        self.key = key
=======
        
        
class SubRegion(BaseEntity):
    def __init__(self, valid, key, sr_type, color, name, curdir, wb_key,
                 superelements, nodechains):
        super(self.__class__, self).__init__(valid, key)
>>>>>>> a54ab73a
        self.sr_type = sr_type
        self.color = color
        self.name = name
        self.curdir = curdir
        self.wb_key = wb_key
        self.superelements = superelements
        self.nodechains = nodechains
<<<<<<< HEAD


class Winding(object):
    def __init__(self, valid, key, name, subregions, num_turns, cur_re, cur_im,
                 flux_re, flux_im, volt_re, volt_im):
        self.valid = valid
        self.key = key
=======
        
        
class Winding(BaseEntity):
    def __init__(self, valid, key, name, subregions, num_turns, cur_re, cur_im,
                 flux_re, flux_im, volt_re, volt_im):
        super(self.__class__, self).__init__(valid, key)
>>>>>>> a54ab73a
        self.name = name
        self.subregions = subregions
        self.num_turns = num_turns
        self.cur = cur_re, cur_im
        self.flux = flux_re, flux_im
        self.volt = volt_re, volt_im


def read(filename):
    """
    Read ISA7 file and return ISA7 object.

    Arguments:
        filename: name of I7/ISA7 file to be read
    """
    isa = Isa7(filename)
    return isa


if __name__ == "__main__":

    logging.basicConfig(level=logging.INFO,
                        format='%(asctime)s %(message)s')
    if len(sys.argv) == 2:
        filename = sys.argv[1]
    else:
        filename = sys.stdin.readline().strip()

    isa = read(filename)<|MERGE_RESOLUTION|>--- conflicted
+++ resolved
@@ -1,25 +1,14 @@
 # -*- coding: utf-8 -*-
 """
     femagtools.isa7
-<<<<<<< HEAD
-    ~~~~~~~~~~~~~~~
-
-    Read FEMAG I7/ISA7 model files
-=======
+
+    Read FEMAG I7/ISA7 model file
     ~~~~~~~~~~~~~~~~
-
-    Read FEMAG modelfile
-
->>>>>>> a54ab73a
-
 """
 import logging
 import struct
 import sys
-<<<<<<< HEAD
-=======
 import itertools
->>>>>>> a54ab73a
 import re
 from collections import Counter
 
@@ -92,16 +81,12 @@
 
 
 class Isa7(object):
-<<<<<<< HEAD
-    """ The ISA7 Object """
-=======
     """ The ISA7 Femag model
 
     Arguments:
         filename: name of I7/ISA7 file to be read
     """
->>>>>>> a54ab73a
-
+    
     color = {1: [1.0, 0.0, 0.0],
              2: [0.0, 1.0, 0.0],
              3: [1.0, 1.0, 0.0],
@@ -120,11 +105,7 @@
              16: [0.8274509803921568, 0.8274509803921568, 0.8274509803921568]}
 
     def __init__(self, filename):
-<<<<<<< HEAD
-        self.read(filename)
-=======
         self.__read(filename)
->>>>>>> a54ab73a
 
         self.points = []
         for p in range(self.NUM_PNT):
@@ -267,16 +248,10 @@
             nc_keys = [nck for nck, count
                        in Counter(nc_keys).items() if count < 2]
             for se in superelements:
-<<<<<<< HEAD
-                nodechains.extend(
-                    [nc for nc in se.nodechains if abs(nc.key) in nc_keys])
-
-=======
                 nodechains.extend([nc
                                    for nc in se.nodechains
                                    if abs(nc.key) in nc_keys])
                 
->>>>>>> a54ab73a
             self.subregions.append(
                 SubRegion(self.SR_ISA_SR_VALID[sr],
                           sr + 1,
@@ -314,11 +289,7 @@
                         self.WB_ISA_WB_REC_WB_VOLT_RE[wd],
                         self.WB_ISA_WB_REC_WB_VOLT_IM[wd]))
 
-<<<<<<< HEAD
-    def read(self, filename):
-=======
     def __read(self, filename):
->>>>>>> a54ab73a
         reader = Reader(filename)
 
         (self.NUM_PNT, self.PNT_PTR, self.PNT_HIDX,
@@ -546,12 +517,6 @@
         self.p2 = p2
 
 
-<<<<<<< HEAD
-class Node(object):
-    def __init__(self, valid, key, bndcnd, pernod, x, y, vpot_re, vpot_im):
-        self.valid = valid
-        self.key = key
-=======
 class BaseEntity(object):
     def __init__(self, valid, key):
         self.valid = valid
@@ -561,7 +526,6 @@
 class Node(BaseEntity):
     def __init__(self, valid, key, bndcnd, pernod, x, y, vpot_re, vpot_im):
         super(self.__class__, self).__init__(valid, key)
->>>>>>> a54ab73a
         self.bndcnd = bndcnd
         self.pernod = pernod
         self.x = x
@@ -577,24 +541,6 @@
         self.node1 = nodes[0]
         self.nodemid = nodes[1]
         self.node2 = nodes[2]
-<<<<<<< HEAD
-        self.nodes = (nodes[0], nodes[2]) if nodes[1] is None else (
-                      nodes[0], nodes[1], nodes[2])
-
-    def reverse(self):
-        """
-        Return a copy of the NodeChain with reversed start and end points.
-        """
-        return NodeChain(self.valid,
-                         self.key * (-1),
-                         [self.node2, self.nodemid, self.node1])
-
-
-class Element(object):
-    def __init__(self, valid, key, el_type, se_key, vertices, reluc, mag):
-        self.valid = valid
-        self.key = key
-=======
         if nodes[1] is None:
             self.nodes = (nodes[0], nodes[2])
         else:
@@ -608,21 +554,11 @@
 class Element(BaseEntity):
     def __init__(self, valid, key, el_type, se_key, vertices, reluc, mag):
         super(self.__class__, self).__init__(valid, key)
->>>>>>> a54ab73a
         self.el_type = el_type
         self.se_key = se_key
         self.vertices = vertices
         self.reluc = reluc
         self.mag = mag
-<<<<<<< HEAD
-
-
-class SuperElement(object):
-    def __init__(self, valid, key, sr_key, elements, nodechains, color,
-                 nc_keys, mcvtype, condtype, conduc, length,
-                 velsys, velo_1, velo_2, curd_re, curd_im):
-        self.valid = valid
-=======
         
         
 class SuperElement(BaseEntity):
@@ -630,7 +566,6 @@
                  nc_keys, mcvtype, condtype, conduc, length,
                  velsys, velo_1, velo_2, curd_re, curd_im):
         super(self.__class__, self).__init__(valid, key)
->>>>>>> a54ab73a
         self.key = key
         self.sr_key = sr_key
         self.elements = elements
@@ -644,22 +579,12 @@
         self.velsys = velsys
         self.velo = velo_1, velo_2
         self.curd = curd_re, curd_im
-<<<<<<< HEAD
-
-
-class SubRegion(object):
-    def __init__(self, valid, key, sr_type, color, name, curdir, wb_key,
-                 superelements, nodechains):
-        self.valid = valid
-        self.key = key
-=======
         
         
 class SubRegion(BaseEntity):
     def __init__(self, valid, key, sr_type, color, name, curdir, wb_key,
                  superelements, nodechains):
         super(self.__class__, self).__init__(valid, key)
->>>>>>> a54ab73a
         self.sr_type = sr_type
         self.color = color
         self.name = name
@@ -667,22 +592,12 @@
         self.wb_key = wb_key
         self.superelements = superelements
         self.nodechains = nodechains
-<<<<<<< HEAD
-
-
-class Winding(object):
-    def __init__(self, valid, key, name, subregions, num_turns, cur_re, cur_im,
-                 flux_re, flux_im, volt_re, volt_im):
-        self.valid = valid
-        self.key = key
-=======
         
         
 class Winding(BaseEntity):
     def __init__(self, valid, key, name, subregions, num_turns, cur_re, cur_im,
                  flux_re, flux_im, volt_re, volt_im):
         super(self.__class__, self).__init__(valid, key)
->>>>>>> a54ab73a
         self.name = name
         self.subregions = subregions
         self.num_turns = num_turns
