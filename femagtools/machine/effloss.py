--- conflicted
+++ resolved
@@ -117,11 +117,7 @@
         def tbip(x): return 0
 
     nxtx = []
-<<<<<<< HEAD
-    for nx in np.linspace(0.01, nmax, npoints[0]):
-=======
     for nx in np.linspace(n[1], nmax, npoints[0]):
->>>>>>> 998c8c1a
         t0 = tbip(nx)
         t1 = tip(nx)
         npnts = max(round((t1-t0) / (tmax-tmin) * tnum), 2)
@@ -137,12 +133,8 @@
 
 
 def efficiency_losses_map(eecpars, u1, T, temp, n, npoints=(60, 40),
-<<<<<<< HEAD
-                          with_mtpv=True, with_mtpa=True, progress=None):
-=======
                           with_mtpv=True, with_mtpa=True, with_pmconst=True, with_fw=True,
                           num_proc=0):
->>>>>>> 998c8c1a
     """return speed, torque efficiency and losses
 
     arguments:
@@ -193,19 +185,6 @@
                             rb['n'], rb['T'], npoints)
 
     if isinstance(m, (PmRelMachine, SynchronousMachine)):
-<<<<<<< HEAD
-        if progress is None:
-            log = ProgressLogger(ntmesh.shape[1])
-        else:
-            log = progress
-            log.nsamples=ntmesh.shape[1]
-        iqd = np.array([
-            m.iqd_tmech_umax(
-                nt[1],
-                2*np.pi*nt[0]*m.p,
-                u1, log=log, with_mtpa=with_mtpa)[:-1]
-            for nt in ntmesh.T]).T
-=======
         if num_proc > 1:
             iqd = iqd_tmech_umax_multi(num_proc, ntmesh, m, u1, with_mtpa)
         else:
@@ -236,7 +215,6 @@
                         u1, log=progress, with_mtpa=with_mtpa)[:-1]
                     for nt in ntmesh.T]).T
 
->>>>>>> 998c8c1a
         beta, i1 = betai1(iqd[0], iqd[1])
         uqd = [m.uqd(2*np.pi*n*m.p, *i)
                for n, i in zip(ntmesh[0], iqd.T)]
