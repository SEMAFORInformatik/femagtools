import numpy as np
import scipy.interpolate as ip
import logging
import multiprocessing
from .utils import betai1
from .pm import PmRelMachineLdq, PmRelMachinePsidq, PmRelMachine
from .sm import SynchronousMachine, SynchronousMachineLdq, SynchronousMachinePsidq
from . import create_from_eecpars

logger = logging.getLogger("femagtools.effloss")


def iqd_tmech_umax(m, u1, with_mtpa, progress, speed_torque, iq, id, iex):
    """calculate iq, id for each load (n, T) from speed_torque at voltage u1

        Arguments:
        m: PmRelMachine or SynchronousMachine
        u1: (float) phase voltage (V)
        speed_torque: list of (n, T) pairs
        with_mtpa: (bool) use mtpa in const flux range if True
        progress: logging pipe """
    nsamples = len(speed_torque)
    num_iv = round(nsamples/7)
    try:
        for i, nT in enumerate(speed_torque):
            iqde = m.iqd_tmech_umax(
                nT[1], 2*np.pi*nT[0]*m.p,
                u1, with_mtpa=with_mtpa)[:-1]
            iq[i] = iqde[0]
            id[i] = iqde[1]
            if len(iqde) > 2:
                iex[i] = iqde[2]
            if i % num_iv == 0:
                progress.send(f"{100*i/nsamples:.1f}%")
    except Exception as e:
        progress.send(e)
    finally:
        progress.close()

def iqd_tmech_umax_multi(num_proc, ntmesh, m, u1, with_mtpa):
    """calculate iqd for sm and pm using multiproc
    """
    progress_readers = []
    chunksize = int(np.ceil(ntmesh.shape[1]/num_proc))
    procs = []
    iq = []
    id = []
    iex = []
    iexk = []
    k = 0
    for i in range(0, num_proc*chunksize, chunksize):
        prog_reader, prog_writer = multiprocessing.Pipe(duplex=False)
        progress_readers.append(prog_reader)
        iq.append(multiprocessing.Array('d', chunksize))
        id.append(multiprocessing.Array('d', chunksize))
        if isinstance(m, SynchronousMachine):
            iex.append(multiprocessing.Array('d', chunksize))
            iexk = iex[k]
        p = multiprocessing.Process(target=iqd_tmech_umax,
                                    args=(m, u1, with_mtpa,
                                          prog_writer,
                                          ntmesh.T[i:i+chunksize],
                                          iq[k], id[k], iexk))
        k += 1
        p.start()
        procs.append(p)
        prog_writer.close()

    i = 0
    collected_msg = []
    while progress_readers:
        for r in multiprocessing.connection.wait(progress_readers):
            try:
                collected_msg.append(r.recv())
                i += 1
            except EOFError:
                progress_readers.remove(r)
            else:
                if i % len(progress_readers) == 0:
                    logger.info("Losses/Eff Map: %s",
                                ', '.join(collected_msg))
                    collected_msg = []
    for p in procs:
        p.join()
    if iex:
        return np.array([np.array(iq).flatten(),
                         np.array(id).flatten(),
                         np.array(iex).flatten()])

    return np.array([np.array(iq).flatten(),
                        np.array(id).flatten()])


def _generate_mesh(n, T, nb, Tb, npoints):
    """return speed and torque list for driving/braking speed range

    arguments:
    n: list of speed values in driving mode (1/s)
    T: list of torque values in driving mode (Nm)
    nb: list of speed values in braking mode (1/s)
    Tb: list of torque values in braking mode (Nm)
    npoints: number of values for speed and torque list
    """
    if nb:
        nmax = 0.99*min(max(n), max(nb))
        tmin, tmax = min(Tb), max(T)
        tnum = npoints[1]//2
    else:
        nmax = max(n)
        tmin, tmax = 0, max(T)
        tnum = npoints[1]
    tip = ip.interp1d(n, T)
    if nb and Tb:
        tbip = ip.interp1d(nb, Tb)
    else:
        def tbip(x): return 0

    nxtx = []
<<<<<<< HEAD
    for nx in np.linspace(n[0], nmax, npoints[0]):
=======
    for nx in np.linspace(n[1], nmax, npoints[0]):
>>>>>>> 17af4865
        t0 = tbip(nx)
        t1 = tip(nx)
        npnts = max(round((t1-t0) / (tmax-tmin) * tnum), 2)
        if nb:
            a = np.concatenate(
                        (np.linspace(t0, 0.015*tmin, npnts),
                         np.linspace(0.015*tmax, t1, npnts)))
        else:
            a = np.linspace(0.015*tmax, t1, npnts)
        for t in a:
            nxtx.append((nx, t))
    return np.array(nxtx).T


def efficiency_losses_map(eecpars, u1, T, temp, n, npoints=(60, 40),
<<<<<<< HEAD
                          with_mtpa=True, with_fw=False):
=======
                          with_mtpv=True, with_mtpa=True, with_pmconst=True, with_tmech=True,
                          num_proc=0, progress=None):
>>>>>>> 17af4865
    """return speed, torque efficiency and losses

    arguments:
    eecpars: (dict) EEC Parameter with
      dicts at different temperatures (or machine object)
    u1: (float) phase voltage (V rms)
    T: (float) starting torque (Nm)
    temp: temperature (°C) (ignored if eecpars is machine objectb)
    n: (float) maximum speed (1/s)
    npoints: (list) number of values of speed and torque
    with_mtpv -- (optional) use mtpv if True (default)
    with_pmconst -- (optional) use pmax if True (default)
    with_mtpa -- (optional) use mtpa if True (default), disables mtpv if False
    with_tmech -- (optional) use friction and windage losses (default)
    num_proc -- (optional) number of parallel processes (default 0)
    progress  -- (optional) custom function for progress logging
    """
    if isinstance(eecpars, dict):
        if isinstance(temp, (list, tuple)):
            xtemp = [temp[0], temp[1]]
        else:
            xtemp = [temp, temp]
        m = create_from_eecpars(xtemp, eecpars)
    else:  # must be an instance of Machine
        m = eecpars
    if isinstance(T, list):
        r = {'T': T, 'n': n}
        rb = {'T': [], 'n': []}
    else:  # calculate speed,torque characteristics
        nmax = n
        nsamples = npoints[0]
        rb = {}
        r = m.characteristics(T, nmax, u1, nsamples=nsamples,
                              with_mtpv=with_mtpv, with_mtpa=with_mtpa,
                              with_pmconst=with_pmconst, with_tmech=with_tmech)  # driving mode
        if isinstance(m, (PmRelMachineLdq, SynchronousMachineLdq)):
            if min(m.betarange) >= -np.pi/2:  # driving mode only
                rb['n'] = None
                rb['T'] = None
        if isinstance(m, (PmRelMachinePsidq, SynchronousMachinePsidq)):
            if min(m.iqrange) >= 0:  # driving mode only
                rb['n'] = None
                rb['T'] = None
        if 'n' not in rb:
            rb = m.characteristics(-T, max(r['n']), u1, nsamples=nsamples,
                                   with_mtpv=with_mtpv, with_mtpa=with_mtpa,
                                   with_pmconst=with_pmconst, with_tmech=with_tmech)  # braking mode
    ntmesh = _generate_mesh(r['n'], r['T'],
                            rb['n'], rb['T'], npoints)

    logger.info("total speed,torque samples %d", ntmesh.shape[1])
    if isinstance(m, (PmRelMachine, SynchronousMachine)):
        if num_proc > 1:
            iqd = iqd_tmech_umax_multi(num_proc, ntmesh, m, u1, with_mtpa)
        else:
            class ProgressLogger:
                def __init__(self, nsamples):
                    self.n = 0
                    self.nsamples = nsamples
                    self.num_iv = round(nsamples/15)
                def __call__(self, iqd):
                    self.n += 1
                    if self.n % self.num_iv == 0:
                        logger.info("Losses/Eff Map: %d%%",
                                    round(100*self.n/self.nsamples))
            if progress is None:
                progress = ProgressLogger(ntmesh.shape[1])
            else:
                try:
                    progress.nsamples=ntmesh.shape[1]
                    progress(0)  # To check conformity
                    progress.n = 0
                except:
                    logger.warning("Invalid ProgressLogger given to efficiency_losses_map, using default one!")
                    progress = ProgressLogger(ntmesh.shape[1])
            if with_tmech:
                iqd = np.array([
                    m.iqd_tmech_umax(
                        nt[1],
                        2*np.pi*nt[0]*m.p,
                        u1, log=progress, with_mtpa=with_mtpa)[:-1]
                    for nt in ntmesh.T]).T
            else:
                iqd = np.array([
                    m.iqd_torque_umax(
                        nt[1],
                        2*np.pi*nt[0]*m.p,
                        u1, log=progress, with_mtpa=with_mtpa)[:-1]
                    for nt in ntmesh.T]).T

        beta, i1 = betai1(iqd[0], iqd[1])
        uqd = [m.uqd(2*np.pi*n*m.p, *i)
               for n, i in zip(ntmesh[0], iqd.T)]
        u1 = np.linalg.norm(uqd, axis=1)/np.sqrt(2.0)
        f1 = ntmesh[0]*m.p
    else:
        f1 = []
        u1max = u1
        r = dict(u1=[], i1=[], plfe1=[], plcu1=[], plcu2=[])
        for nx, tq in ntmesh.T:
            wm = 2*np.pi*nx
            w1 = m.w1(u1max, m.psiref, tq, wm)
            f1.append(w1/2/np.pi)
            u1 = m.u1(w1, m.psi, wm)
            r['u1'].append(np.abs(u1))
            i1 = m.i1(w1, m.psi, wm)
            r['i1'].append(np.abs(i1))
            r['plfe1'].append(m.m*np.abs(u1)**2/m.rfe(w1, m.psi))
            i2 = m.i2(w1, m.psi, wm)
            r['plcu1'].append(m.m*np.abs(i1)**2*m.rstat(w1))
            r['plcu2'].append(m.m*np.abs(i2)**2*m.rrot(w1-m.p*wm))

    if isinstance(m, (PmRelMachine, SynchronousMachine)):
        plfe1 = m.iqd_plfe1(*iqd, f1)
        plfe2 = m.iqd_plfe2(iqd[0], iqd[1], f1)
        plmag = m.iqd_plmag(iqd[0], iqd[1], f1)
        plcu1 = m.iqd_plcu1(iqd[0], iqd[1], 2*np.pi*f1)
        plcu2 = m.iqd_plcu2(*iqd)
        tfric = m.tfric
    else:
        plfe1 = np.array(r['plfe1'])
        plfe2 = np.zeros(ntmesh.shape[1])
        plmag = np.zeros(ntmesh.shape[1])
        plcu1 = np.array(r['plcu1'])
        plcu2 = np.array(r['plcu2'])
        iqd = np.zeros(ntmesh.shape)
        u1 = np.array(r['u1'])
        i1 = np.array(r['i1'])
        try:
            tfric = eecpars['kfric_b']*eecpars['rotor_mass']*30e-3/np.pi
        except KeyError:
            tfric = 0

    plfric = 2*np.pi*ntmesh[0]*tfric
    if not with_tmech:
        ntmesh[1] -= tfric
    pmech = np.array(
        [2*np.pi*nt[0]*nt[1]
         for nt in ntmesh.T])
    ploss = plfe1+plfe2+plmag+plcu1+plcu2+plfric

    eta = []
    for pm, pl in zip(pmech, ploss):
        p1 = pm+pl
        if (p1 <= 0 and pm >= 0) or (p1 >= 0 and pm <= 0):
            e = 0
        elif abs(p1) > abs(pm):
            e = pm / p1
        else:
            e = p1 / pm
        eta.append(e)

    return dict(
        iq=iqd[0].tolist(),
        id=iqd[1].tolist(),
        i1=i1.tolist(),
        u1=u1.tolist(),
        n=ntmesh[0].tolist(),
        T=ntmesh[1].tolist(),
        pmech=pmech.tolist(),
        eta=eta,
        plfe1=plfe1.tolist(),
        plfe2=plfe2.tolist(),
        plmag=plmag.tolist(),
        plcu1=plcu1.tolist(),
        plcu2=plcu2.tolist(),
        plfric=plfric.tolist(),
        losses=ploss.tolist())<|MERGE_RESOLUTION|>--- conflicted
+++ resolved
@@ -116,11 +116,7 @@
         def tbip(x): return 0
 
     nxtx = []
-<<<<<<< HEAD
-    for nx in np.linspace(n[0], nmax, npoints[0]):
-=======
     for nx in np.linspace(n[1], nmax, npoints[0]):
->>>>>>> 17af4865
         t0 = tbip(nx)
         t1 = tip(nx)
         npnts = max(round((t1-t0) / (tmax-tmin) * tnum), 2)
@@ -136,12 +132,9 @@
 
 
 def efficiency_losses_map(eecpars, u1, T, temp, n, npoints=(60, 40),
-<<<<<<< HEAD
-                          with_mtpa=True, with_fw=False):
-=======
-                          with_mtpv=True, with_mtpa=True, with_pmconst=True, with_tmech=True,
+                          with_mtpv=True, with_mtpa=True, with_pmconst=True,
+                          with_tmech=True,
                           num_proc=0, progress=None):
->>>>>>> 17af4865
     """return speed, torque efficiency and losses
 
     arguments:
