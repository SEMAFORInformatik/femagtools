"""
  femagtools.pm
  ~~~~~~~~~~~~~

  PM/Rel synchronous machine (SPM, IPM, RM) electrical circuit model

  Copyright 2022: Semafor Informatik & Energie AG, Switzerland
"""
import logging
import warnings
import numpy as np
import numpy.linalg as la
from .utils import iqd, betai1, skin_resistance, dqparident, KTH
import scipy.optimize as so
import scipy.interpolate as ip
from functools import partial

logger = logging.getLogger(__name__)


def parident(workdir, engine, temp, machine,
             magnetizingCurves, magnetMat, condMat,
             **kwargs):
    return dqparident(workdir, engine, temp, machine,
                      magnetizingCurves, magnetMat, condMat,
                      **kwargs)


class PmRelMachine(object):
    """Abstract base class for PmRelMachines

    Args:
        m: number of winding phases
        p: number of pole pairs
        r1: stator winding resistance (in Ohm)
        ls: leakage inductance in H
    """

    def __init__(self, m, p, r1, ls, **kwargs):
        self.p = p
        self.m = m
        self.r1 = r1
        self.ls = ls
        self.io = (1, -1)
        self.fo = 50.0
        self.tcu1 = 20
        self.tmag = 20
        self.zeta1 = 0.2
        self.gam = 0.7
        self.kh = 2
        self.kpfe = 1 # iron loss factor
        self.kfric_b = 1
        self.rotor_mass = 0
        self.kth1 = KTH
        # TODO: need this for speedranges and idq_imax_umax mtpv only
        self.check_extrapolation = True
        self.skin_resistance = None  # here you can set a user defined function for calculating the skin-resistance
                                     # according to the current frequency w. If None, the femagtools intern default
                                     # implementation is used. User defined functions need to have the following
                                     # arguments:
                                     # - r0: (float) dc-resistance at 20°C
                                     # - w: (float)  current frequency in rad (2*pi*f)
                                     # - tcu: (float) conductor temperature in deg Celsius
                                     # - kth: (float) temperature coefficient (Default = 0.0039, Cu)
        for k in kwargs.keys():
            setattr(self, k, kwargs[k])
        try:
            self.tfric = self.kfric_b*self.rotor_mass*30e-3/np.pi
        except AttributeError:
            self.tfric = 0

        self.plexp = {'styoke_hyst': 1.0,
                      'stteeth_hyst': 1.0,
                      'styoke_eddy': 2.0,
                      'stteeth_eddy': 2.0,
                      'rotor_hyst': 1.0,
                      'rotor_eddy': 2.0}
        def nolosses(x, y):
            return 0
        self._losses = {k: nolosses for k in (
            'styoke_hyst', 'stteeth_hyst',
            'styoke_eddy', 'stteeth_eddy',
            'rotor_hyst', 'rotor_eddy',
            'magnet')}

    def pfric(self, n):
        """friction and windage losses"""
        return 2*np.pi*n*self.tfric

    def rstat(self, w):
        """stator resistance"""
        if self.skin_resistance is not None:
            return self.skin_resistance(self.r1, w, self.tcu1, kth=self.kth1)
        else:
            return skin_resistance(self.r1, w, self.tcu1, self.zeta1,
                                   self.gam, self.kh)

    def torque_iqd(self, iq, id):
        "torque at q-d-current"
        psid, psiq = self.psi(iq, id)
        tq = self.m*self.p/2*(psid*iq - psiq*id)
        return tq

    def iqd_torque(self, torque, iqd0=0, with_mtpa=True):
        """return minimum d-q-current for torque"""
        if np.abs(torque) < 1e-2:
            return (0, 0)
        if np.isscalar(iqd0):
            i0 = self.io
        else:
            i0 = iqd0
        if with_mtpa:
            res = so.minimize(
                lambda iqd: la.norm(iqd), i0, method='SLSQP',
                constraints=({'type': 'eq',
                              'fun': lambda iqd:
                              self.torque_iqd(*iqd) - torque}))
            if not res.success:
                raise ValueError(f'Torque {torque}, io {i0}: {res.message}')
            return res.x

        def tqiq(iq):
            return torque - self.torque_iqd(float(iq), 0)
        iq = so.fsolve(tqiq, (i0[0],))[0]
        return iq, 0, self.torque_iqd(iq, 0)

    def iqd_tmech(self, torque, n, iqd0=0, with_mtpa=True):
        """return minimum d-q-current for shaft torque"""
        if np.abs(torque) < 1e-2:
            return (0, 0)
        if np.isscalar(iqd0):
            i0 = self.io
        else:
            i0 = iqd0

        if with_mtpa:
            res = so.minimize(
                lambda iqd: la.norm(iqd), i0, method='SLSQP',
                constraints=({'type': 'eq',
                              'fun': lambda iqd:
                              self.tmech_iqd(*iqd, n) - torque}))
            if not res.success:
                logger.warning(
                    f"n: %s, torque %s: %s %s",
                    60*n, torque, res.message, i0)
                raise ValueError(
                    f'Torque {torque:.1f} speed {60*n:.1f} {res.message}')
            return res.x

        def tqiq(iq):
            return torque - self.tmech_iqd(float(iq), 0, n)
        iq = so.fsolve(tqiq, (i0[0],))[0]
        return iq, 0, self.tmech_iqd(iq, 0, n)

    def tloss_iqd(self, iq, id, n):
        """return loss torque of d-q current, iron loss correction factor
        and friction windage losses"""
        if n > 1e-3:
            f1 = self.p*n
            plfe = self.kpfe * (self.iqd_plfe1(iq, id, f1) + self.iqd_plfe2(iq, id, f1))
            pmag = self.iqd_plmag(iq, id, f1)
            return (plfe + pmag + self.pfric(n))/(2*np.pi*n)
        return 0

    def tmech_iqd(self, iq, id, n):
        """return shaft torque of d-q current and speed"""
        return self.torque_iqd(iq, id) - self.tloss_iqd(iq, id, n)

    def uqd(self, w1, iq, id):
        """return uq, ud of frequency w1 and d-q current"""
        psid, psiq = self.psi(iq, id)
        uqd = (self.r1*iq + w1*(self.ls*id + psid),
               self.r1*id - w1*(self.ls*iq + psiq))
        #logger.debug('beta i1 %s u1 %f', betai1(iq, id), la.norm(uqd))
        return uqd

    def w1_umax(self, u, iq, id):
        """return frequency w1 at given voltage u and id, iq current

        Keyword arguments:
        u -- the maximum voltage (RMS)
        iq, id -- the d-q currents"""
        w10 = np.sqrt(2)*u/la.norm(self.psi(iq, id))
        return so.fsolve(
            lambda w1: la.norm(self.uqd(w1, iq, id))-u*np.sqrt(2),
            w10)[0]

    def w1_imax_umax(self, i1max, u1max):
        """return frequency w1 and torque at voltage u1max and current i1max

        Keyword arguments:
        u1max -- the maximum voltage (Vrms)
        i1max -- the maximum current (Arms)"""
        iq, id, T = self.mtpa(i1max)
        n0 = u1max/np.linalg.norm(self.psi(iq, id))/2/2/np.pi/self.p
        sign = -1 if i1max > 0 else 1
        res = so.minimize(
            lambda n: sign*self.mtpa_tmech(i1max, n)[2],
            n0,
            constraints={
                'type': 'eq',
                'fun': lambda n:
                np.sqrt(2)*u1max - la.norm(
                    self.uqd(2*np.pi*n*self.p,
                             *self.mtpa_tmech(i1max, n)[:2]))})
        return 2*np.pi*res.x[0]*self.p, self.mtpa_tmech(i1max, res.x[0])[2]

    def w1_u(self, u, iq, id):
        """return frequency w1 at given voltage u and id, iq current
        (obsolete, use w1_umax)"""
        return self.w1_umax(u, iq, id)

    def w1max(self, u, iq, id):
        """return max frequency w1 at given voltage u and d-q current
        (obsolete, use w1_umax)"""
        return self.w1_umax(u, iq, id)

    def w2_imax_umax(self, imax, umax, maxtorque=True):
        """return frequency at max current and max voltage"""
        w, info, ier, mesg = so.fsolve(lambda x: np.linalg.norm(
            self.uqd(x, *iqd(-np.pi/2, imax))) - umax*np.sqrt(2),
            np.sqrt(2)*umax/la.norm(self.psi(*self.io)),
            full_output=True)
        if ier == 1:
            return w[0]

        logger.warn("w2_imax_umax ier=%d imax %f", ier, imax)
        raise ValueError("w2_imax_umax {} imax {}".format(mesg, imax))

    def beta_u(self, w1, u, i1):
        "beta at given frequency, voltage and current"
        return so.fsolve(lambda b:
                         la.norm(self.uqd(w1, *(iqd(b, i1))))-u*np.sqrt(2),
                         np.arctan2(self.io[1], self.io[0]))[0]

    def iq_u(self, w1, u, id):
        "iq at given frequency, voltage and id current"
        iq0 = max(self.io[0]/4, id*np.tan(self.betarange[0]))
        return so.fsolve(lambda iq:
                         la.norm(
                             self.uqd(w1, iq, np.array([id])))-u*np.sqrt(2),
                         iq0)[0]

    def iqd_uqd(self, w1, uq, ud):
        "return iq, id current at given frequency, voltage"
        return so.fsolve(lambda iqd:
                         np.array((uq, ud)) - self.uqd(w1, *iqd),
                         (0, self.io[1]))

    def i1_torque(self, torque, beta):
        "return i1 current with given torque and beta"
        i1, info, ier, mesg = so.fsolve(
            lambda i1: self.torque_iqd(*iqd(beta, i1))-torque,
            self.io[1],
            full_output=True)
        if ier == 1:
            return i1
        raise ValueError("no solution found for torque {}, beta {} io {}".format(
            torque, beta, self.io))

    def i1_voltage(self, w1, u1, beta):
        "return i1 current with given w1, u1 and beta"
        i1, info, ier, mesg = so.fsolve(
            lambda i1: la.norm(self.uqd(w1, *iqd(beta, i1)))-np.sqrt(2)*u1,
            la.norm(self.io),
            full_output=True)
        if ier == 1:
            return i1
        raise ValueError("{} for w1 {}, u1 {}, beta {}".format(
            mesg, w1, u1, beta))

    def id_torque(self, torque, iq):
        "return d current with given torque and d-current"
        id0 = self.iqd_torque(torque)[1]
        return so.fsolve(
            lambda id: self.torque_iqd(np.array([iq]), id)-torque, id0)[0]

    def iqd_tmech_umax(self, torque, w1, u1max, log=0, with_mtpa=True):
        """return d-q current and shaft torque at stator frequency and max voltage
        with minimal current"""
        n = w1/2/np.pi/self.p
        if with_mtpa:
            i0 = self.iqd_torque(torque)
        else:
            i1 = self.i1_torque(torque, 0)
            i0 = iqd(0, i1)

        if np.linalg.norm(self.uqd(w1, *i0))/np.sqrt(2) > u1max:
            beta, i1 = betai1(*i0)
            with warnings.catch_warnings():
                warnings.simplefilter("ignore")
                i0 = iqd(so.fsolve(lambda b: u1max - np.linalg.norm(
                    self.uqd(w1, *iqd(b, i1)))/np.sqrt(2),
                                   beta)[0], i1)

        res = so.minimize(lambda iqd: np.linalg.norm(iqd), i0, method='SLSQP',
                          constraints=(
                              {'type': 'eq',
                               'fun': lambda iqd:
                               self.tmech_iqd(*iqd, n) - torque},
                              {'type': 'ineq',
                               'fun': lambda iqd:
                               np.sqrt(2)*u1max - la.norm(self.uqd(w1, *iqd))}))
        if log:
            try:
                log(res.x)
            except:
                pass  # logger is not correct
        logger.debug("iqd_tmech_umax w1=%f torque=%f %f iq=%f id=%f u1 u1 %f %f",
                     w1, torque, self.torque_iqd(*res.x), res.x[0], res.x[1],
                     u1max, np.linalg.norm(
                         self.uqd(w1, *res.x))/np.sqrt(2))
        return res.x[0], res.x[1], self.tmech_iqd(*res.x, n)

    def iqd_torque_umax(self, torque, w1, u1max, log=0, with_mtpa=True):
        """return d-q current and torque at stator frequency and max voltage
        with minimal current"""
        if with_mtpa:
            i0 = self.iqd_torque(torque)
        else:
            i1 = self.i1_torque(torque, 0)
            i0 = iqd(0, i1)

        if np.linalg.norm(self.uqd(w1, *i0))/np.sqrt(2) > u1max:
            beta, i1 = betai1(*i0)
            with warnings.catch_warnings():
                warnings.simplefilter("ignore")
                i0 = iqd(so.fsolve(lambda b: u1max - np.linalg.norm(
                    self.uqd(w1, *iqd(b, i1)))/np.sqrt(2),
                                   beta)[0], i1)

        res = so.minimize(lambda iqd: la.norm(iqd), i0, method='SLSQP',
                          constraints=(
                              {'type': 'eq',
                               'fun': lambda iqd:
                               self.torque_iqd(*iqd) - torque},
                              {'type': 'ineq',
                               'fun': lambda iqd:
                               np.sqrt(2)*u1max - la.norm(self.uqd(w1, *iqd))}))

        if log:
            log(res.x)
        logger.debug("iqd_torque_umax w1=%f torque=%f %f iq=%f id=%f u1 u1 %f %f",
                     w1, torque, self.torque_iqd(*res.x), res.x[0], res.x[1],
                     u1max, np.linalg.norm(
                         self.uqd(w1, *res.x))/np.sqrt(2))
        return res.x[0], res.x[1], self.torque_iqd(*res.x)

    def iqd_pmech_umax(self, n, P, u1, with_mtpa, with_tmech, log=0):
        """return d-q current and shaft torque at speed n, P const and max voltage"""
        T = P / n / 2 / np.pi
        w1 = 2*np.pi *n * self.p
        logger.debug("field weakening mode %.2f kW @ %.0f rpm %.1f Nm; "
                     "u1=%.0f V; plfric=%.2f W",
                     P/1000, n*60, T, u1, self.pfric(n))
        iq, id = self.iqd_torque_imax_umax(T, n, u1, with_tmech=with_tmech)[:2]
        if with_tmech:
            tcon = {'type': 'eq',
                    'fun': lambda iqd:
                    self.tmech_iqd(*iqd, n) - T}
        else:
            tcon = {'type': 'eq',
                    'fun': lambda iqd:
                    self.torque_iqd(*iqd) - T}

        res = so.minimize(lambda iqd: np.linalg.norm(iqd), (iq, id),
                          method='SLSQP',
                          constraints=[tcon,
                                       {'type': 'ineq',
                                        'fun': lambda iqd:
                                        (u1 * np.sqrt(2)) - np.linalg.norm(
                                            self.uqd(w1, *iqd))}])
        if res.success:
            logger.debug("pconst %s i1 %.2f", res.x, betai1(*res.x)[1])
            if log:
                log(res.x)
            if with_tmech:
                return *res.x, self.tmech_iqd(*res.x, n)
            else:
                return *res.x, self.torque_iqd(*res.x)

        if with_tmech:
            iq, id, tq = self.mtpv_tmech(w1, u1, iqd0=res.x, maxtorque=T>0)
        else:
            iq, id, tq = self.mtpv(w1, u1, iqd0=res.x, maxtorque=T>0)
        logger.debug("mtpa %s i1 %.2f", res.x, betai1(*res.x)[1])
        if log:
            log((iq, id, tq))
        return iq, id, tq

    def iqd_torque_imax_umax(self, torque, n, u1max, with_tmech, log=0):
        """return d-q current and torque at stator frequency w1,
        max voltage  and current"""
        iq, id = self.iqd_torque(torque)
        w1 = 2*np.pi*n*self.p
        # Constant torque range
        if np.linalg.norm(self.uqd(w1, iq, id)) <= u1max*np.sqrt(2):
            if log:
                log((iq, id, torque))
            return (iq, id, torque)
        # Field weaking range
        imax = betai1(iq, id)[1]
        iq, id, tq = self.iqd_imax_umax(imax, w1, u1max, torque,
                                        with_mtpv=False, with_tmech=with_tmech)
        if log:
            log((iq, id, tq))
        return iq, id, tq

    def iqd_imax_umax(self, i1max, w1, u1max, torque, with_mtpv=True, with_tmech=True):
        """return d-q current and shaft torque at stator frequency and max voltage
        and max current (for motor operation if maxtorque else generator operation)"""

        if torque > 0:
            # -pi/2 --> 0
            b0, b1 = max(-np.pi/2, self.betarange[0]), 0
            if max(self.betarange) < b1:
                raise ValueError(
                    f"invalid betarange for maxtorque>0: {self.betarange}")
        else:
            # -pi/2 --> -pi
            b0, b1 = -np.pi/2, max(-np.pi, self.betarange[0])
            if min(self.betarange) > b0:
                raise ValueError(
                    f"invalid betarange for maxtorque<0: {self.betarange}")

        deps = 1e-6
        kmax = 100

        def u1norm(b):
            return np.linalg.norm(
                self.uqd(w1, *iqd(b, abs(i1max))))/np.sqrt(2)
        if u1norm(b1) < u1max:
            # must reduce current (torque)
            logger.debug('iqd_imax_umax must reduce torque')
            if with_tmech:
                iq, id, tq = self.iqd_tmech_umax(torque, w1, u1max)
            else:
                iq, id, tq = self.iqd_torque_umax(torque, w1, u1max)
            if not with_mtpv:
                return iq, id, tq
            beta, i1 = betai1(iq, id)
        else:
            for k in range(kmax):
                bx = b0 + (b1-b0)/2
                ux = u1norm(bx)
                if ux > u1max:
                    b1 = bx
                else:
                    b0 = bx
                if abs(b1-b0) < deps:
                    break
            beta, i1 = bx, i1max
            du = ux - u1max
            logger.debug("iqd_imax_umax n %f beta %f iter=%d du=%f",
                         w1/2/np.pi/self.p*60, beta/np.pi*180, k, du)
            if abs(du) < 0.1:
                iq, id = iqd(beta, abs(i1max))
            else:
                logger.debug('oops? iqd_imax_umax one more torque reduction')
                if with_tmech:
                    iq, id = self.iqd_tmech(torque, w1/2/np.pi/self.p,
                                            iqd(beta, i1))[:2]
                else:
                    iq, id = self.iqd_torque(torque, w1/2/np.pi/self.p,
                                            iqd(beta, i1))[:2]
        if with_mtpv:
            try:
                if with_tmech:
                    return self.mtpv_tmech(w1, u1max, iqd0=(iq, id))
                else:
                    return self.mtpv_torque(w1, u1max, iqd0=(iq, id))
            except ValueError as e:
                logger.warning(e)
        iq, id = iqd(beta, abs(i1))
        if with_tmech:
            tq = self.tmech_iqd(iq, id, w1/2/np.pi/self.p)
        else:
            tq = self.torque_iqd(iq, id)
        logger.debug("iqd_imax_umax w1=%f torque=%f %f iq=%f id=%f u1 %f %f",
                     w1, torque, tq, iq, id, u1max, np.linalg.norm(
                            self.uqd(w1, iq, id))/np.sqrt(2))
        return iq, id, tq

    def mtpa(self, i1):
        """return iq, id, torque at maximum torque of current i1"""
        sign = -1 if i1 > 0 else 1
        b0 = 0 if i1 > 0 else -np.pi
        bopt, fopt, iter, funcalls, warnflag = so.fmin(
            lambda x: sign*self.torque_iqd(*iqd(x, abs(i1))), b0,
            full_output=True,
            disp=0)
        iq, id = iqd(bopt[0], abs(i1))
        return [iq, id, sign*fopt]

    def mtpa_tmech(self, i1, n):
        """return iq, id, shaft torque at maximum torque of current i1"""
        sign = -1 if i1 > 0 else 1
        b0 = 0 if i1 > 0 else -np.pi
        bopt, fopt, iter, funcalls, warnflag = so.fmin(
            lambda x: sign*self.tmech_iqd(*iqd(x, abs(i1)), n), b0,
            full_output=True,
            disp=0)
        iq, id = iqd(bopt[0], abs(i1))
        return [iq, id, sign*fopt]

    def mtpv(self, w1, u1, iqd0=0, maxtorque=True):
        """return d-q-current, torque for voltage and frequency
        with maximum (maxtorque=True) or minimum torque """
        sign = -1 if maxtorque else 1
        if np.isscalar(iqd0):
            i0 = (-sign*self.i1range[1]/20, -self.i1range[1]/np.sqrt(2))
        else:
            i0 = iqd0
        n = w1/2/np.pi/self.p
        res = so.minimize(lambda iqd: sign*self.torque_iqd(*iqd), i0,
                          method='SLSQP',
                          constraints={
                              'type': 'eq',
                              'fun': lambda iqd:
                              np.sqrt(2)*u1 - la.norm(self.uqd(w1, *iqd))})
        if res['success']:
            return res.x[0], res.x[1], sign*res.fun
        raise ValueError(f"mtpv w1={w1} u1={u1} maxtorque={maxtorque} res: {res['message']}")

    def mtpv_tmech(self, w1, u1, iqd0=0, maxtorque=True):
        """return d-q-current, shaft torque for voltage and frequency
        with maximum (maxtorque=True) or minimum torque """
        sign = -1 if maxtorque else 1
        if np.isscalar(iqd0):
            i0 = (-sign*self.i1range[1]/20, -self.i1range[1]/np.sqrt(2))
        else:
            i0 = iqd0
        n = w1/2/np.pi/self.p
        res = so.minimize(lambda iqd: sign*self.tmech_iqd(
            *iqd, n), i0,
                          method='SLSQP',
                          constraints={'type': 'eq',
                                       'fun': lambda iqd:
                                       np.sqrt(2)*u1 - la.norm(
                                           self.uqd(w1, *iqd))})
        if res['success']:
            return res.x[0], res.x[1], sign*res.fun
        #logger.warning("w1=%.1f u1=%.1f maxtorque=%s %s: %s", w1, u1, maxtorque, res.x, res.message)
        raise ValueError(f"mtpv_tmech w1={w1} u1={u1} maxtorque={maxtorque} res: {res['message']}")

    def _set_losspar(self, pfe):
        self.fo = pfe['speed']*self.p
        ef = pfe.get('ef', [2.0, 2.0])
        hf = pfe.get('hf', [1.0, 1.0])
        self.plexp = {'styoke_hyst': hf[0],
                      'stteeth_hyst': hf[0],
                      'styoke_eddy': ef[0],
                      'stteeth_eddy': ef[0],
                      'rotor_hyst': hf[1],
                      'rotor_eddy': ef[1]}
        #                          'magnet'):

    def betai1_plcu(self, i1, w1=0):
        return self.m*self.rstat(w1)*i1**2

    def iqd_plcu(self, iq, id, w1=0):
        return self.m*self.rstat(w1)*(iq**2+id**2)/2

    def iqd_plcu1(self, iq, id, w1):
        return self.iqd_plcu(iq, id, w1)

    def iqd_plcu2(self, iq, id):
        return np.zeros(np.asarray(iq).shape)

    def betai1_losses(self, beta, i1, f):
        return np.sum([self.betai1_plfe1(beta, i1, f),
                       self.betai1_plfe2(beta, i1, f),
                       self.betai1_plmag(beta, i1, f),
                       self.betai1_plcu(i1), 2*np.pi*f], axis=0)

    def iqd_losses(self, iq, id, f):
        return np.sum([self.iqd_plfe1(iq, id, f),
                       self.iqd_plfe2(iq, id, f),
                       self.iqd_plmag(iq, id, f),
                       self.iqd_plcu(iq, id, 2*np.pi*f)], axis=0)

    def speedranges(self, i1max, u1max, speedmax, with_mtpv, with_tmech):
        """calculate speed range intervals:
        1. const current MTPA (u < u1max)
        2. const voltage: flux reduction / MTPA and MTPV (if enabled)
        returns list of speed limit for each interval
        calculates with friction and windage losses if with_tmech=True
        """
        if with_tmech:
            w1type, T = self.w1_imax_umax(i1max, u1max)
        else:
            iq, id, T = self.mtpa(i1max)
            w1type = self.w1_umax(u1max, iq, id)
        w1max = 2*np.pi*speedmax*self.p
        wl, wu = [w1type, min(3*w1type, w1max)]
        if with_mtpv:
            kmax = 6
            self.check_extrapolation = False
        else:
            kmax = 0
            k = kmax
        logger.debug("speedranges w1type %f wu %f", wl, wu)
        for k in range(kmax):
            wx = wl + (wu-wl)/2
            try:
                iq, id = self.iqd_imax_umax(i1max, wx, u1max,
                                            T, with_mtpv=False)[:2]
                i1 = betai1(iq, id)[1]
                try:
                    if with_tmech:
                        def voltw1(wx):
                            return np.sqrt(2)*i1 - np.linalg.norm(
                                self.mtpv_tmech(wx, u1max, iqd0=(iq, id),
                                                maxtorque=T > 0)[:2])
                    else:
                        def voltw1(wx):
                            return np.sqrt(2)*i1 - np.linalg.norm(
                                self.mtpv(wx, u1max, iqd0=(iq, id),
                                          maxtorque=T > 0)[:2])
                    w, _, ier, _ = so.fsolve(voltw1, wx, full_output=True)
                    logger.debug("fsolve ier %d T %f w %f w1 %f", ier, T, w, wx)
                    if ier in (1, 4, 5):
                        if abs(w[0]) < wx:
                            self.check_extrapolation = True
                            return [w/2/np.pi/self.p
                                    for w in (w1type, w[0], w1max)]  # ['MTPA', 'MTPV']
                        if w[0] > wu:
                            wl += (wu-wl)/4
                        else:
                            wl = w[0]
                except ValueError as e:
                    logger.debug("%s: wx %f wl %f wu %f", e, wx, wl, wu)
                    wl = wx
                    pass
            except ValueError as e:
                logger.warning(e)
                wu = wx

            logger.debug("%d: wx %f wl %f wu %f --> %f",
                        k, wx, wl, wu, 100*(wu-wl)/wl)

        self.check_extrapolation = True
        w1max = min(w1max, self.w1_umax(
            u1max, *iqd(-np.pi/2, abs(i1max))))
        return [w/2/np.pi/self.p for w in (w1type, w1max)]  # ['MTPA']


    def iqd_tmech_imax_umax(self, torque, n, umax, kpfe=1, pfw=0, maxiter=100, tol=0.1):
        """return iq, id, shft torque for constant torque or field weakening"""
        iq, id = self.iqd_tmech(torque, n, kpfe, pfw, maxiter=maxiter, tol=tol)
        w1 = 2 * np.pi * n * self.p
        # Constant torque range
        if np.linalg.norm(self.uqd(w1, iq, id)) <= umax * np.sqrt(2):
            return (iq, id, torque)
        # Field weaking range
        imax = betai1(iq, id)[1]
        iq, id = self.iqd_imax_umax(imax, w1, umax, torque)
        return iq, id, self.tmech_iqd(iq, id, n, kpfe, pfw)

    def operating_point(self, T, n, u1max, Tfric=None, kpfe=1, maxiter=100, tol=0.1):
        """
        calculate single operating point.

        return dict with values for
            f1 -- (float) stator frequency in Hz
            u1 -- (float) stator phase voltage in V rms
            i1 -- (float) stator phase current in A rms
            beta -- (float) current angle in rad
            id -- (float) D-current in A peak
            iq -- (float) Q-current in A peak
            ud -- (float) D-voltage in A peak
            uq -- (float) Q-voltgae in A peak
            p1 -- (float) electrical power in W
            pmech -- (float) mechanical power in W
            plcu1 -- (float) stator copper losses in W
            plfe1 -- (float) stator iron losses in W
            plfe2 -- (float) rotor iron losses in W
            plmag -- (float) magnet losses in W
            plfric -- (float) friction losses in W, according to Tfric
            losses -- (float) total losses in W
            cosphi -- (float) power factor for this op
            eta -- (float) efficiency for this op
            T -- (float) torque for this op in Nm, copy of argument T
            Tfric -- (float) friction torque in Nm
            n -- (float) speed for this op in 1/s, copy of argument n
            tcu1/2 -- (float) temperature of statur/rotor in deg. C

        Keyword arguments:
            T -- (float) the output torque at the shaft in Nm
            n -- (float) the speed of the machine in 1/s
            u1max -- (float) the maximum phase voltage in V rms
            Tfric -- (float, optional) the friction torque to consider in Nm.
                     If Tfric is None, the friction torque is calculated according to the rotor-mass and the
                     frition factor of the machine (kfric_b). Friction is written to the result dict!
            kpfe -- (float) iron loss factor. Default = 1
        """

        r = {}  # result dit

        if Tfric:
            tfric = Tfric
        else:
            # formula from
            # PERMANENT MAGNET MOTOR TECHNOLOGY: DESIGN AND APPLICATIONS
            # Jacek Gieras
            #
            # plfric = kfric_b m_r n 1e-3 W
            # -- kfric_b : 1..3 W/kg/rpm
            # -- m_r: rotor mass in kg
            # -- n: rotor speed in rpm
            try:
                kfric_b = self.kfric_b
            except:
                kfric_b = 1.1
            tfric = kfric_b * self.rotor_mass * 30e-3 / np.pi
            # TODO: make frictiontorque speed depended?

        plfric = tfric * n * 2 * np.pi

        iq, id, tq = self.iqd_tmech_imax_umax(T, n, u1max, kpfe, plfric, maxiter=maxiter, tol=tol)
        f1 = n * self.p
        w1 = f1 * 2 * np.pi
        uq, ud = self.uqd(w1, iq, id)
        u1 = la.norm((ud, uq)) / np.sqrt(2.0)
        i1 = la.norm((id, iq)) / np.sqrt(2.0)
        beta = np.arctan2(id, iq)
        gamma = np.arctan2(ud, uq)
        cosphi = np.cos(beta - gamma)
        pmech = tq * n * 2 * np.pi
        plfe1 = self.iqd_plfe1(iq, id, f1)
        plfe2 = self.iqd_plfe2(iq, id, f1)
        plmag = self.iqd_plmag(iq, id, f1)
        plfe = plfe1 + plfe2 + plmag
        plcu = self.betai1_plcu(i1, 2 * np.pi * f1)
        pltotal = plfe + plcu
        p1 = pmech + pltotal
        if np.abs(pmech) < 1e-12:
            eta = 0  # power to low for eta calculation
        elif p1 > pmech:
            eta = pmech/p1  # motor
        else:
            eta = p1/pmech  # generator
        r['i1'] = float(i1)
        r['u1'] = float(u1)
        r['iq'] = float(iq)
        r['id'] = float(id)
        r['beta'] = float(beta/ np.pi * 180)
        r['uq'] = float(uq)
        r['ud'] = float(ud)
        r['pmech'] = float(pmech)
        r['p1'] = float(p1)
        r['plfe1']= float(plfe1)
        r['plfe2'] = float(plfe2)
        r['plmag'] = float(plmag)
        r['plfric'] = float(plfric)
        r['losses'] = float(pltotal)
        r['T'] = float(tq)
        r['Tfric'] = float(tfric)
        r['n'] = float(n)
        r['f1'] = float(f1)
        r['eta'] = eta
        r['cosphi'] = cosphi
        r['t_cu1'] = self.tcu1
        r['t_mag'] = self.tmag

        return r

    def characteristics(self, T, n, u1max, nsamples=60,
                        with_mtpv=True, with_mtpa=True,
                        with_pmconst=True, with_tmech=True):
        """calculate torque speed characteristics.
        return dict with list values of
        id, iq, n, T, ud, uq, u1, i1,
        beta, gamma, phi, cosphi, pmech, n_type

        Keyword arguments:
        T -- the maximum torque or the list of torque values in Nm
        n -- the maximum speed or the list of speed values in 1/s
        u1max -- the maximum voltage in V rms
        nsamples -- (optional) number of speed samples
        with_mtpv -- (optional) use mtpv if True (default)
        with_pmconst -- (optional) keep pmech const if True (default)
        with_mtpa -- (optional) use mtpa if True (default) in const speed range, set id=0 if false
        with_tmech -- (optional) use friction and windage losses if True (default)
        """
        r = dict(id=[], iq=[], uq=[], ud=[], u1=[], i1=[], T=[],
                 beta=[], gamma=[], phi=[], cosphi=[], pmech=[], n=[])
        if np.isscalar(T):
            if with_mtpa:
                iq, id = self.iqd_torque(T)
                i1max = betai1(iq, id)[1]
                if T < 0:
                    i1max = -i1max
            else:
                i1max = self.i1_torque(T, 0)
            if with_mtpa:
                if with_tmech:
                    w1, Tf = self.w1_imax_umax(i1max, u1max)
                else:
                    iq, id = self.iqd_torque(T)
                    Tf = T
                    w1 = self.w1_umax(u1max, iq, id)
            else:
                iq, id = iqd(0, i1max)
                def voltw1(w):
                    return np.sqrt(2)*u1max - la.norm(
                        self.uqd(w, iq, 0))
                w0 = u1max/np.linalg.norm(self.psi(iq, 0))
                w1 = so.fsolve(voltw1, w0)[0]
                if with_tmech:
                    Tf = self.tmech_iqd(iq, 0, w1/2/np.pi/self.p)
                else:
                    Tf = self.torque_iqd(iq, 0)
            n1 = w1/2/np.pi/self.p
            r['n_type'] = n1
            nmax = n
<<<<<<< HEAD
            logger.info("Type speed %f n: %f nmax %f",
                        60*n1, 60*n, 60*nmax)
=======
            logger.info("Type speed %.4f n: %.4f nmax %.1f T %.1f i1max %.1f",
                        60*n1, 60*n, 60*nmax, Tf, i1max)

>>>>>>> 998c8c1a
            n1 = min(n1, nmax)
            if n1 < nmax:
                interv = 'MTPA', # fieldweakening range is always MTPA
                if with_mtpa:
                    speedrange = [0] + self.speedranges(i1max, u1max, nmax,
                                                        with_mtpv, with_tmech)
                    if len(speedrange) > 3:
                        interv = 'MTPA', 'MTPV'
                else:
                    speedrange = [0, n1, nmax]
            else:
                interv = []
                nmax = min(nmax, self.w1_umax(
                    u1max, *iqd(-np.pi/2, abs(i1max))))/2/np.pi/self.p
                speedrange = [0, n1, nmax]

            if speedrange[-1] < speedrange[-2]:
                speedrange = speedrange[:-1]
            logger.info("Speedrange T=%g %s", Tf, speedrange)
            n3 = speedrange[-1]
            nstab = [int(nsamples*(x1-x2)/n3)
                     for x1, x2 in zip(speedrange[1:],
                                       speedrange)]
            logger.info("sample intervals %s", nstab)
            for nx in np.linspace(0, n1, nstab[0]):
                if with_tmech:
                    iq, id = self.iqd_tmech(Tf, nx, (iq, id), with_mtpa)[:2]
                else:
                    iq, id = self.iqd_torque(Tf, (iq, id), with_mtpa)[:2]
                r['id'].append(id)
                r['iq'].append(iq)
                r['n'].append(nx)
                r['T'].append(Tf)

            Pmax = 2*np.pi*n1*Tf
            for ns, nu, iv in zip(nstab[1:], speedrange[2:], interv):
                # find id, iq, torque in fieldweakening range
                if ns == 0:
                    ns = 1
                dn = (nu - r['n'][-1])/ns
                logger.info("RANGE %s %d: %f -- %f",
                            iv, ns, r['n'][-1] + dn, nu)
                try:
                    for nn in np.linspace(r['n'][-1]+dn, nu, ns):
                        w1 = 2*np.pi*nn*self.p
                        logger.debug("fieldweakening: n %g T %g i1max %g w1 %g u1 %g",
                                     nn*60, Tf, i1max, w1, u1max)
                        if iv == 'MTPA':
                            if with_pmconst:
                                iq, id, tq = self.iqd_pmech_umax(
                                    nn, Pmax, u1max, with_mtpa=with_mtpa, with_tmech=with_tmech)
                            else:
                                iq, id, tq = self.iqd_imax_umax(
                                    i1max, w1, u1max,
                                    Tf, with_tmech=with_tmech, with_mtpv=False)
                        else:
                            if with_tmech:
                                iq, id, tq = self.mtpv_tmech(w1, u1max,
                                                             maxtorque=T > 0)
                            else:
                                iq, id, tq = self.mtpv(w1, u1max,
                                                       maxtorque=T > 0)
                        if (T > 0 and tq > 0) or (T < 0 and tq < 0):
                            r['id'].append(id)
                            r['iq'].append(iq)
                            r['n'].append(nn)
                            r['T'].append(tq)
                        else:
                            logger.warning("fieldweakening: n %g T %g tq %g i1max %g w1 %g u1 %g",
                                           nn*60, T, tq, i1max, w1, u1max)
                except ValueError as e:
                    nmax = r['n'][-1]
                    logger.warning("%s: adjusted nmax %f T %f", e, nmax, r['T'][-1])
        else:
            for t, nx in zip(T, n):
                w1 = 2*np.pi*nx*self.p
                iq, id, tq = self.iqd_torque_umax(t, w1, u1max)
                r['id'].append(id)
                r['iq'].append(iq)
                r['T'].append(tq)
                r['n'].append(nx)

        for nx, iq, id in zip(r['n'], r['iq'], r['id']):
            w1 = 2*np.pi*nx*self.p
            uq, ud = self.uqd(w1, iq, id)
            r['uq'].append(uq)
            r['ud'].append(ud)
            r['u1'].append(la.norm((ud, uq))/np.sqrt(2.0))
            r['i1'].append(la.norm((id, iq))/np.sqrt(2.0))
            r['beta'].append(np.arctan2(id, iq)/np.pi*180.)
            r['gamma'].append(np.arctan2(ud, uq)/np.pi*180.)

            r['phi'].append(r['beta'][-1] - r['gamma'][-1])
            r['cosphi'].append(np.cos(r['phi'][-1]/180*np.pi))

        if with_tmech:
            pmech = np.array([2*np.pi*nx*tq for nx, tq in zip(r['n'], r['T'])])
        else:
            pmech = np.array([2*np.pi*nx*(tq-self.tfric) for nx, tq in zip(r['n'], r['T'])])
        f1 = np.array(r['n'])*self.p
        plfe1 = self.iqd_plfe1(np.array(r['iq']), np.array(r['id']), f1)
        plfe2 = self.iqd_plfe2(np.array(r['iq']), np.array(r['id']), f1)
        plmag = self.iqd_plmag(np.array(r['iq']), np.array(r['id']), f1)
        plfe = plfe1 + plfe2 + plmag
        plcu = self.betai1_plcu(np.array(r['i1']), 2*np.pi*f1)
        plfw = self.pfric(2*np.pi*f1)
        pltotal = plfe + plcu + plfw
        r['pmech'] = pmech.tolist()
        r['plfe'] = plfe.tolist()
        r['plcu'] = plcu.tolist()
        r['plfw'] = plfw.tolist()
        r['losses'] = pltotal.tolist()
        if pmech.any():
            p1 = pmech + pltotal
            if np.abs(pmech[0]) < 1e-12:
                r['eta'] = [0]
                i = 1
            else:
                r['eta'] = []
                i = 0
            if np.all(abs(p1[i:]) > abs(pmech[i:])):
                r['eta'] += (pmech[i:]/(p1[i:])).tolist()
            else:
                r['eta'] += (p1[i:]/pmech[i:]).tolist()
        return r

    def i1beta_characteristics(self, n_list, i1_list, beta_list, u1max):
        """calculate i1-beta characteristics"""
        r = dict(id=[], iq=[], uq=[], ud=[], u1=[], i1=[], T=[],
                 beta=[], gamma=[], phi=[], cosphi=[], pmech=[], n=[])
        for n, i1, beta in zip(n_list, i1_list, beta_list):
            w1 = 2*np.pi*n*self.p
            beta = beta/180*np.pi
            iq, id = iqd(beta, i1)
            uq, ud = self.uqd(w1, iq, id)
            u1 = la.norm((ud, uq))/np.sqrt(2)
            if u1 > u1max:
                logger.debug("u1 %s > %s", u1, u1max)
                beta = self.beta_u(w1, u1max, i1)
                logger.debug("beta %s", beta*180/np.pi)
                iq, id = iqd(beta, i1)
                logger.debug("beta %s id, %s iq %s", beta*180/np.pi, id, iq)
                uq, ud = self.uqd(w1, iq, id)
                u1 = la.norm((ud, uq))/np.sqrt(2)
                logger.debug("ud %s uq %s --> u1 %s", ud, uq, u1)

            tq = self.tmech_iqd(iq, id)

            r['id'].append(id)
            r['iq'].append(iq)

            r['uq'].append(uq)
            r['ud'].append(ud)
            r['u1'].append(u1)
            r['i1'].append(la.norm((id, iq))/np.sqrt(2))
            r['T'].append(tq)
            r['beta'].append(np.arctan2(id, iq)/np.pi*180.)
            r['gamma'].append(np.arctan2(ud, uq)/np.pi*180.)

            r['n'].append(n)
            r['phi'].append(r['beta'][-1]-r['gamma'][-1])
            r['cosphi'].append(np.cos(r['phi'][-1]/180*np.pi))
            r['pmech'].append(w1/self.p*r['T'][-1])

        r['losses'] = self.iqd_losses(
            *iqd(np.array(beta_list)/180*np.pi,
                 np.array(i1_list)),
            np.array(n_list)*self.p).tolist()
        return r

    def _inrange(self, iqd):
        i1 = np.linalg.norm(iqd)/np.sqrt(2)
        iqmin, idmin = self.iqdmin(i1)
        iqmax, idmax = self.iqdmax(i1)
        return iqmin <= iqd[0] <= iqmax and idmin <= iqd[1] <= idmax


class PmRelMachineLdq(PmRelMachine):
    """Standard set of PM machine given by i1,beta parameters:
    p number of pole pairs
    m number of phases
    psim flux in Vs (RMS)
    ld d-inductance in
    lq q-inductance in H
    r1 stator resistance
    ls stator leakage inductance in H
    beta angle i1 vs up in degrees
    i1 current in A (RMS)

    optional keyword args:
    psid D-Flux in Vs (RMS)
    psiq Q-Flux in Vs (RMS)
    """

    def __init__(self,  m, p, psim=[], ld=[], lq=[],
                 r1=0, beta=[], i1=[], ls=0, **kwargs):

        super(self.__class__, self).__init__(m, p, r1, ls, **kwargs)
        self.psid = None
        self.betarange = (-np.pi, np.pi)
        self.i1range = (0, np.inf)
        if np.isscalar(ld):
            def constval(x, b, i):
                return x
            self.ld = partial(constval, ld)
            self.psim = partial(constval, psim)
            self.lq = partial(constval, lq)
            logger.debug("ld %s lq %s psim %s", ld, lq, psim)
            return

        if len(ld) == 1:
            try:
                self.io = iqd(min(beta)*np.pi/360, max(i1)/2)
            except:
                self.io = (1, -1)
            def constval(x, b, i):
                return x
            self.ld = partial(constval, ld[0])
            self.psim = partial(constval, psim[0])
            self.lq = partial(constval, lq[0])
            logger.debug("ld %s lq %s psim %s", ld, lq, psim)
            return

        beta = np.asarray(beta)/180.0*np.pi
        if np.any(beta[beta > np.pi]):
            beta[beta > np.pi] = beta - 2*np.pi

        self.io = iqd((np.min(beta)+max(beta))/2, np.max(i1)/2)
        kx = ky = 3
        if len(i1) < 4:
            ky = len(i1)-1
        if len(beta) < 4:
            kx = len(beta)-1
        try:
            pfe = kwargs['losses']
            self._set_losspar(pfe)
            self._losses = {k: ip.RectBivariateSpline(
                beta, i1, np.array(pfe[k]),
                kx=kx, ky=ky).ev for k in (
                    'styoke_hyst', 'stteeth_hyst',
                    'styoke_eddy', 'stteeth_eddy',
                    'rotor_hyst', 'rotor_eddy',
                    'magnet')}
        except KeyError as e:
            logger.warning("loss map missing: %s", e)
            pass
        if 'psid' in kwargs:
            self.betarange = min(beta), max(beta)
            self.i1range = (0, np.max(i1))
            self.psid = ip.RectBivariateSpline(
                beta, i1, np.sqrt(2)*np.asarray(kwargs['psid']),
                kx=kx, ky=ky).ev
            self.psiq = ip.RectBivariateSpline(
                beta, i1, np.sqrt(2)*np.asarray(kwargs['psiq']),
                kx=kx, ky=ky).ev
            return

        if len(i1) < 4 or len(beta) < 4:
            if len(i1) == len(beta):
                self.ld = ip.interp2d(beta, i1, ld.T)
                self.psim = ip.interp2d(beta, i1, psim.T)
                self.lq = ip.interp2d(beta, i1, lq.T)
                logger.debug("interp2d beta %s i1 %s", beta, i1)
                return
            elif len(i1) == 1:
                def interp(x, b, i):
                    return ip.InterpolatedUnivariateSpline(beta, x, k=1)(b)
                self.ld = partial(interp, ld)
                self.psim = partial(interp, psim)
                self.lq = partial(interp, lq)
                logger.debug("interpolatedunivariatespline beta %s", beta)
                return
            if len(beta) == 1:
                def interp(x, b, i):
                    return ip.InterpolatedUnivariateSpline(i1, x, k=1)(i)
                self.ld = partial(interp, ld)
                self.psim = partial(interp, psim)
                self.lq = partial(interp, lq)
                logger.debug("interpolatedunivariatespline i1 %s", i1)
                return

            raise ValueError("unsupported array size {0}x{1}".format(
                len(beta), len(i1)))

        self.betarange = min(beta), max(beta)
        self.i1range = (0, np.max(i1))
        def interp(x, b, i):
            return ip.RectBivariateSpline(beta, i1, np.asarray(x)).ev(b, i)
        self.ld = partial(interp, ld)
        self.psim = partial(interp, psim)
        self.lq = partial(interp, lq)
        logger.debug("rectbivariatespline beta %s i1 %s", beta, i1)

    def psi(self, iq, id, tol=1e-4):
        """return psid, psiq of currents iq, id"""
        beta, i1 = betai1(np.asarray(iq), np.asarray(id))
        if np.isclose(beta, np.pi, atol=1e-4):
            beta = -np.pi
        #logger.debug('beta %f (%f, %f) i1 %f %f',
        #             beta, self.betarange[0], self.betarange[1],
        #             i1, self.i1range[1])
        if self.check_extrapolation:
            if (self.betarange[0]-tol > beta or
                self.betarange[1]+tol < beta or
                i1 > 1.01*self.i1range[1]):
                return (np.nan, np.nan)
        if self.psid:
            return (self.psid(beta, i1), self.psiq(beta, i1))

        psid = self.ld(beta, i1)*id + np.sqrt(2)*self.psim(beta, i1)
        psiq = self.lq(beta, i1)*iq
        return (psid, psiq)

    def iqdmin(self, i1):
        """max iq, min id for given current"""
        if self.betarange[0] <= -np.pi/2 <= self.betarange[1]:
            return iqd(-np.pi/2, i1)
        if self.betarange[1] == 0:
            return iqd(self.betarange[0], i1)
        return iqd(self.betarange[1], i1)

    def iqdmax(self, i1):
        """max iq, min id for given current"""
        if self.betarange[1] == 0:
            return iqd(self.betarange[1], i1)
        return iqd(self.betarange[0], i1)

    def betai1_plfe1(self, beta, i1, f1):
        return np.sum([
            self._losses[k](beta, i1)*(f1/self.fo)**self.plexp[k] for
            k in ('styoke_eddy', 'styoke_hyst',
                  'stteeth_eddy', 'stteeth_hyst')], axis=0)

    def iqd_plfe1(self, iq, id, f1):
        return self.betai1_plfe1(*betai1(iq, id), f1)

    def betai1_plfe2(self, beta, i1, f1):
        return np.sum([
            self._losses[k](beta, i1)*(f1/self.fo)**self.plexp[k] for
            k in ('rotor_eddy', 'rotor_hyst',)], axis=0)

    def iqd_plfe2(self, iq, id, f1):
        return self.betai1_plfe2(*betai1(iq, id), f1)

    def betai1_plmag(self, beta, i1, f1):
        return self._losses['magnet'](beta, i1)*(f1/self.fo)**2

    def iqd_plmag(self, iq, id, f1):
        return self.betai1_plmag(*betai1(iq, id), f1)


class PmRelMachinePsidq(PmRelMachine):
    """Standard set of PM machine parameters:
    p number of pole pairs
    m number of phases

    psid d-flux (Vs Peak)
    psiq q-flux (Vs Peak)
    r1 stator resistance (Ohm)
    r1 stator leakage inductance (H)
    id q current (A, Peak)
    iq q current (A, Peak)
    """

    def __init__(self, m, p, psid, psiq, r1, id, iq, ls=0, **kwargs):
        super(self.__class__, self).__init__(m, p, r1, ls, **kwargs)

        if isinstance(psid, (float, int)):
            self._psid = lambda id, iq: np.array([[psid]])
            self._psiq = lambda id, iq: np.array([[psiq]])
            return

        psid = np.asarray(psid)
        psiq = np.asarray(psiq)
        id = np.asarray(id)
        iq = np.asarray(iq)
        self.idrange = (min(id), max(id))
        self.iqrange = (min(iq), max(iq))
        self.betarange = (-np.pi if min(iq) < 0 else -np.pi/2,
                          0 if max(iq) > 0 else -np.pi/2)
        self.i1range = (0, np.sqrt(2)*np.min(id))
        self.io = np.max(iq)/2, np.min(id)/2

        if np.any(psid.shape < (4, 4)):
            if psid.shape[0] > 1 and psid.shape[1] > 1:
                self._psid = ip.interp2d(iq, id, psid.T)
                self._psiq = ip.interp2d(iq, id, psiq.T)
                return
            if len(id) == 1 or psid.shape[1] == 1:
                def interp(x, q, d):
                    return ip.InterpolatedUnivariateSpline(iq, x)(q)
                self._psid = partial(interp, psid)
                self._psiq = partial(interp, psiq)
                return
            if len(iq) == 1 or psid.shape[0] == 1:
                def interp(x, q, d):
                    return ip.InterpolatedUnivariateSpline(id, x)(d)
                self._psid = partial(interp, psid)
                self._psiq = partial(interp, psiq)
                return
            raise ValueError("unsupported array size {}".format(
                psid.shape))

        self._psid = ip.RectBivariateSpline(iq, id, psid).ev
        self._psiq = ip.RectBivariateSpline(iq, id, psiq).ev
        try:
            pfe = kwargs['losses']
            self._set_losspar(pfe)
            self._losses = {k: ip.RectBivariateSpline(
                iq, id, np.array(pfe[k])).ev for k in (
                'styoke_hyst', 'stteeth_hyst',
                'styoke_eddy', 'stteeth_eddy',
                'rotor_hyst', 'rotor_eddy',
                'magnet')}
        except KeyError as e:
            logger.warning("loss map missing: %s", e)
            pass

    def psi(self, iq, id):
        return (self._psid(iq, id),
                self._psiq(iq, id))

    def iqdmin(self, i1):
        """max iq, min id for given current"""
        if self.idrange[0] < 0 and self.idrange[1] <= 0:
            idmin = -np.sqrt(2)*i1
        else:
            idmin = 0
        if self.idrange[0] <= idmin/np.sqrt(2):
            iqmin = -np.sqrt(2)*i1
            if self.iqrange[0] <= iqmin:
                return (iqmin, idmin)
            return self.iqrange[0], idmin

        beta = np.arccos(self.iqrange[0]/i1/np.sqrt(2))
        iqmin = np.sqrt(2)*i1*np.sin(beta)
        if self.iqrange[0] <= iqmin:
            return (iqmin, idmin)

        return self.iqrange[0], self.idrange[0]

    def iqdmax(self, i1):
        """max iq, max id for given current"""
        iqmax = np.sqrt(2)*i1
        if iqmax <= np.max(self.iqrange):
            if np.min(self.idrange) < 0 and np.max(self.idrange) <= 0:
                idmax = 0
            else:
                idmax = np.sqrt(2)*i1
            if idmax <= np.max(self.idrange):
                return (iqmax, idmax)
            return (iqmax, np.max(self.idrange))

        beta = np.arccos(self.iqrange[1]/iqmax)
        iqmax = np.sqrt(2)*i1*np.cos(beta)
        idmax = np.sqrt(2)*i1*np.sin(beta)
        if idmax <= np.max(self.idrange):
            return (iqmax, idmax)

        return iqmax, np.max(self.idrange)

    def iqd_plfe1(self, iq, id, f1):
        return np.sum([
            self._losses[k](iq, id)*(f1/self.fo)**self.plexp[k] for
            k in ('styoke_eddy', 'styoke_hyst',
                  'stteeth_eddy', 'stteeth_hyst')], axis=0)

    def betai1_plfe1(self, beta, i1, f1):
        return self.iqd_plfe1(*iqd(beta, i1), f1)

    def iqd_plfe2(self, iq, id, f1):
        return np.sum([
            self._losses[k](iq, id)*(f1/self.fo)**self.plexp[k] for
            k in ('rotor_eddy', 'rotor_hyst',)], axis=0)

    def betai1_plfe2(self, beta, i1, f1):
        return self.iqd_plfe2(*iqd(beta, i1), f1)

    def iqd_plmag(self, iq, id, f1):
        return self._losses['magnet'](iq, id)*(f1/self.fo)**2

    def betai1_plmag(self, beta, i1, f1):
        return self.iqd_plmag(*iqd(beta, i1), f1)<|MERGE_RESOLUTION|>--- conflicted
+++ resolved
@@ -814,14 +814,9 @@
             n1 = w1/2/np.pi/self.p
             r['n_type'] = n1
             nmax = n
-<<<<<<< HEAD
-            logger.info("Type speed %f n: %f nmax %f",
-                        60*n1, 60*n, 60*nmax)
-=======
             logger.info("Type speed %.4f n: %.4f nmax %.1f T %.1f i1max %.1f",
                         60*n1, 60*n, 60*nmax, Tf, i1max)
 
->>>>>>> 998c8c1a
             n1 = min(n1, nmax)
             if n1 < nmax:
                 interv = 'MTPA', # fieldweakening range is always MTPA
