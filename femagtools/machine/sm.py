"""
  femagtools.sm
  ~~~~~~~~~~~~~
  wound-rotor synchronous machine (EESM) electrical circuit model

  Copyright 2022: Semafor Informatik & Energie AG, Switzerland
"""
import logging
import warnings
import numpy as np
import scipy.optimize as so
import scipy.interpolate as ip
from .utils import skin_resistance, wdg_resistance, KTH
from .. import parstudy, windings
import femagtools.bch

EPS = 1e-13

eecdefaults = dict(
    zeta1=0.3,
    zeta2=0,
    gam=0.7,
    kh=2,
    tcu1=20,
    tcu2=20,
    rotor_mass=0,
    kfric_b=1)

logger = logging.getLogger('sm')
logging.captureWarnings(True)


def parident(workdir, engine, machine,
             magnetizingCurves, condMat,
             **kwargs):
        """return dict of parameters of equivalent circuit for
        electrically excited synchronous machines

        arguments:
        machine -- dict() with machine parameters
        magnetizingCurves -- list of dict() with BH curves
        condMat -- list of dict() with conductor material properties

        optional arguments:
        num_cur_steps: number of current steps (default 5)
        num_beta_steps: number of current steps (default 13)
        num_exc_steps: number of excitation current (default 7)
        speed: rotor speed in 1/s (default 160/p)
        i1_max: maximum current in A rms (default approx 3*i1nom)
        """
        da1 = machine['outer_diam']
        Q1 = machine['stator']['num_slots']
        if 'statorRotor3' in machine['stator']:
            hs = machine['stator']['statorRotor3']['slot_height']
        elif 'stator1' in machine['stator']:
            hs = machine['stator']['stator1']['slot_rf1'] - machine['stator']['stator1']['tip_rh1']
        elif 'stator4' in machine['stator']:
            hs = machine['stator']['stator4']['slot_height']
        N = machine['windings']['num_wires']
        Jmax = 15  # max current density in A/mm2

        i1_max = round(0.28*np.pi*hs*(da1+hs)/Q1/N*Jmax*1e5)*10 * \
            machine['windings'].get('num_par_wdgs', 1)

        ifnom = machine['rotor']['ifnom']
        exc_logspace = True
        if exc_logspace:
            excur = np.logspace(np.log(ifnom/10), np.log(1.5*ifnom),
                                kwargs.get("num_exc_steps", 6),
                                base=np.exp(1)).tolist()
        else:
            excur = np.linspace(ifnom/10, 1.5*ifnom,
                                kwargs.get("num_exc_steps", 6))

        parvardef = {
            "decision_vars": [
                {"values": excur, "name": "load_ex_cur"}
            ]
        }

        parvar = parstudy.List(
            workdir,  condMat=condMat,
            magnetizingCurves=magnetizingCurves)

        simulation = dict(
                calculationMode=kwargs.get('calculationMode',
                                           'ld_lq_fast'),
                wind_temp=20.0,
                i1_max=kwargs.get('i1_max', i1_max),
                maxid=0,
                minid=-i1_max,
                maxiq=i1_max,
                miniq=-i1_max,
                delta_id=i1_max/kwargs.get('num_cur_steps', 5),
                delta_iq=i1_max/kwargs.get('num_cur_steps', 5),
                beta_min=-180.0,
                beta_max=0.0,
                calc_noload=0,
                num_move_steps=kwargs.get('num_move_steps', 31),
                load_ex_cur=0.5,
                num_cur_steps=kwargs.get('num_cur_steps', 5),
                num_beta_steps=kwargs.get('num_beta_steps', 13),
                num_par_wdgs=machine['windings'].get('num_par_wdgs', 1),
                period_frac=6,
                speed=50.0)

        ###self.cleanup()  # remove previously created files in workdir
        results = parvar(parvardef, machine, simulation, engine)
        if simulation['calculationMode'] == 'ld_lq_fast':
            idname = 'ldq'
        else:
            idname = 'psidq'
        for r in results['f']:
            for k in ('hf', 'ef'):
                if k in r['lossPar']:
                    r[idname]['losses'][k] = r['lossPar'][k]
        try:
            rotor_mass = sum(results['f'][-1]['weights'][-1])
        except KeyError:
            rotor_mass = 0  # need femag classic > rel-9.3.x-48-gca42bbd0
        b = results['f'][-1]

        losskeys = ('speed', 'ef', 'hf',
                    'styoke_hyst', 'stteeth_hyst', 'styoke_eddy',
                    'stteeth_eddy', 'rotor_hyst', 'rotor_eddy')

        # winding resistance
        try:
            r1 = machine['windings']['resistance']
        except KeyError:
            yd = machine['windings'].get('coil_span', Q1/machine['poles'])
            wdg = windings.Winding(
            {'Q': machine['stator']['num_slots'],
             'm': machine['windings']['num_phases'],
             'p': machine['poles']//2,
             'l': machine['windings']['num_layers'],
             'yd': yd})

            lfe = machine['lfe']
            g = machine['windings'].get('num_par_wdgs', 1)
            if 'dia_wire' in machine['windings']:
                aw = np.pi*machine['windings'].get('dia_wire', 1e-3)**2/4
            else:  # wire diameter from slot area
                aw = 0.75 * \
                        machine['windings'].get('cufilfact', 0.45)*np.pi*da1*hs/Q1/2/N
            r1 = wdg_resistance(wdg, N, g, aw, da1, hs, lfe)

        if simulation['calculationMode'] == 'ld_lq_fast':
                dqpars = dict(m=3, p=b['machine']['p'],
                        r1=r1,
                        r2=machine['rotor'].get('resistance', 1),
                        rotor_mass=rotor_mass, kfric_b=1,
                        ldq=[dict(
                                ex_current=b['machine']['ex_current'],
                                i1=b['ldq']['i1'],
                                beta=b['ldq']['beta'],
                                psid=b['ldq']['psid'],
                                psiq=b['ldq']['psiq'],
                                torque=b['ldq']['torque'],
                                ld=b['ldq']['ld'],
                                lq=b['ldq']['lq'],
                                losses={k: b['ldq']['losses'][k]
                                        for k in losskeys})
                             for b in results['f']])
        else:
                dqpars = dict(m=3, p=b['machine']['p'],
                    r1=r1,
                    r2=machine['rotor'].get('resistance', 1),
                    rotor_mass=rotor_mass, kfric_b=1,
                    psidq=[dict(
                            ex_current=b['machine']['ex_current'],
                            iq=b['psidq']['iq'],
                            id=b['psidq']['id'],
                            psid=b['psidq']['psid'],
                            psiq=b['psidq']['psiq'],
                            torque=b['psidq']['torque'],
                            losses={k: b['psidq']['losses'][k]
                                    for k in losskeys})
                           for b in results['f']])
        if 'current_angles' in results['f'][0]:
                dqpars['current_angles'] = results['f'][0]['current_angles']
        return dqpars

def _linsampl(exc, excl, a):
    """auxiliary func for linear sampling of nonlinear sequence
    arguments:
    exc: (list) nonlinear sequence of excitation current
    excl: (list) linear sequence of excitation current
    a: (array) matrix to be resampled"""
    z = []
    b, i = a.shape[1:]
    for x in range(b):
        for y in range(i):
            zl = ip.interp1d(exc, a[:, x, y], kind='linear')
            z.append(zl(excl))
    return np.array(z).T.reshape(len(excl), b, i)


def _splinterp(beta, i1, betax, i1x, a):
    """auxiliary function to increase resolution of array a
    using a cubic spline interpolation.
    arguments:
    beta: (list) n original up-i angles in rad
    i1: (list) m original current in A
    betax: (list) nx new up-i angles in rad
    i1x: (list) mx new currents
    a: (nxm array) to be interpolated"""
    f = ip.RectBivariateSpline(
        beta, i1, np.asarray(a),
        kx=3, ky=3).ev
    X, Y = np.meshgrid(betax, i1x)
    return f(X, Y).T


def _islinear(exc):
    return np.abs(np.sum(
        np.asarray(exc)**2 -
        np.linspace(exc[0], exc[-1], len(exc))**2)) < 1e-2


def gradient_respecting_bounds(bounds, fun, eps=1e-8):
    """bounds: list of tuples (lower, upper)"""
    def gradient(x):
        logger.info(x)
        fx = fun(x)
        grad = np.zeros(len(x))
        for k in range(len(x)):
            d = np.zeros(len(x))
            d[k] = eps if x[k] + eps <= bounds[k][1] else -eps
            grad[k] = (fun(x + d) - fx) / d[k]
        return grad
    return gradient


class SynchronousMachine(object):
<<<<<<< HEAD
    def __init__(self, eecpars):
        self.kth1 = KTH
        self.kth2 = KTH
        self.skin_resistance = [None, None]
        # here you can set user defined functions for calculating the skin-resistance,
        # according to the current frequency w. First function in list is for stator, second for rotor.
        # If None, the femagtools intern default implementation is used.
        # User defined functions need to have the following arguments:
        # - r0: (float) dc-resistance at 20°C
        # - w: (float)  current frequency in rad (2*pi*f)
        # - tcu: (float) conductor temperature in deg Celsius
        # - kth: (float) temperature coefficient (Default = 0.0039, Cu)
=======
    def __init__(self, eecpars, **kwargs):
>>>>>>> 9b576422
        for k in eecdefaults.keys():
            setattr(self, k, eecdefaults[k])

        for k in eecpars:
            if k not in ('ldq', 'psidq'):
                setattr(self, k, eecpars[k])

        for k in kwargs:
            setattr(self, k, kwargs[k])

        try:
            self.tfric = self.kfric_b*self.rotor_mass*30e-3/np.pi
        except AttributeError:
            self.tfric = 0

        self.fo = 50
        self.plexp = {'styoke_hyst': 1.0,
                      'stteeth_hyst': 1.0,
                      'styoke_eddy': 2.0,
                      'stteeth_eddy': 2.0,
                      'rotor_hyst': 1.0,
                      'rotor_eddy': 2.0}

    def _set_losspar(self, speed, ef, hf):
        self.fo = speed*self.p
        self.plexp = {'styoke_hyst': hf,
                      'stteeth_hyst': hf,
                      'styoke_eddy': ef,
                      'stteeth_eddy': ef,
                      'rotor_hyst': hf,
                      'rotor_eddy': ef}

    def pfric(self, n):
        """friction and windage losses"""
        return 2*np.pi*n*self.tfric

    def rstat(self, w):
        """stator resistance"""
        sr = self.skin_resistance[0]
        if sr is not None:
            return sr(self.r1, w, self.tcu1, kth=self.kth1)
        else:
            return skin_resistance(self.r1, w, self.tcu1, self.zeta1,
                                   self.gam, self.kh, kth=self.kth1)

    def rrot(self, w):
        """rotor resistance"""
        sr = self.skin_resistance[1]
        if sr is not None:
            return sr(self.r2, w, self.tcu2, kth=self.kth2)
        else:
            return skin_resistance(self.r2, w, self.tcu2, self.zeta2,
                                   0.0, 1, kth=self.kth2)

    def torque_iqd(self, iq, id, iex):
        "torque at q-d-current"
        psid, psiq = self.psi(iq, id, iex)
        return self.m*self.p/2*(psid*iq - psiq*id)

    def uqd(self, w1, iq, id, iex):
        """return uq, ud of frequency w1 and d-q current"""
        psid, psiq = self.psi(iq, id, iex)
        r1 = self.rstat(w1)
        return r1*id + w1*psid, r1*iq - w1*psiq

    def plcu1(self, iqde, w1):
        r1 = self.rstat(w1)
        return 3/2*r1*(iqde[0]**2 + iqde[1]**2)

    def plcu2(self, iqde, w1=0):
        r2 = self.rrot(0)
        return r2*iqde[2]**2

    def culoss(self, iqde, w1=0):
        return self.plcu1(iqde, w1) + self.plcu2(iqde, 0)

    def iqd_plcu1(self, iq, id, f1):
        return self.plcu1((iq, id), 2*np.pi*f1)

    def iqd_plcu2(self, iq, id, iex):
        return self.plcu2((iq, id, iex))

    def iqd_plfe2(self, iq, id, f1):
        return np.zeros(np.asarray(iq).shape)

    def iqd_plmag(self, iq, id, f1):
        return np.zeros(np.asarray(iq).shape)

    def iqd_torque(self, torque, disp=False, maxiter=500):
        """return currents for torque with minimal losses"""
        if torque > 0:
            startvals = self.bounds[0][1]/2, 0, sum(self.bounds[-1])/2
        else:
            startvals = -self.bounds[0][1]/2, 0, sum(self.bounds[-1])/2

        with warnings.catch_warnings():
            warnings.simplefilter("ignore")
            def sqrtculoss(iqde):
                pcu = self.culoss(iqde)
                #logger.info("iqde %s --> pcu %f", iqde, pcu)
                return pcu
            res = so.minimize(
                self.culoss, startvals, method='SLSQP',  # trust-constr
                bounds=self.bounds,
                #            jac=gradient_respecting_bounds(self.bounds, self.culoss),
                constraints=[
                    {'type': 'eq',
                     'fun': lambda iqd: self.torque_iqd(*iqd) - torque}],
                options={'disp': disp, 'maxiter': maxiter})
            if res['success']:
                return res.x
        logger.warning("%s: torque=%f %f, io=%s",
                       res['message'], torque, self.torque_iqd(*startvals),
                       startvals)
        raise ValueError(res['message'])

    def iqd_tmech_umax(self, torque, w1, u1max, log=0, with_mtpa=True):
        """return currents and shaft torque at stator frequency and
         with minimal losses at max voltage"""
        return self.iqd_torque_umax(torque, w1, u1max, log=log)

    def iqd_torque_umax(self, torque, w1, u1max,
                        disp=False, maxiter=500, log=0):
        """return currents for torque with minimal losses"""
        #logger.info(">> torque %g w1 %g u1 %g io %s", torque, w1, u1max, io)
        #if torque > 0:
        #    io = self.bounds[0][1]/2, 0, sum(self.bounds[-1])/2
        #else:
        #    io = -self.bounds[0][1]/2, 0, sum(self.bounds[-1])/2
        iqde = self.iqd_torque(torque, disp, maxiter)
        if np.linalg.norm(
            self.uqd(w1, *iqde)) <= u1max*np.sqrt(2):
                if log:
                    log(iqde)
                return (*iqde, torque)
        io = iqde[0], 0, iqde[2]
        #    logger.debug("--- torque %g io %s", torque, io)
        #logger.info(">>      io %s", io)

        with warnings.catch_warnings():
            warnings.simplefilter("ignore")
            def sqrtculoss(iqde):
                pcu = self.culoss(iqde)
                #logger.info("iqde %s pcu %g", iqde, pcu)
                return pcu

            res = so.minimize(
                self.culoss, io, method='SLSQP',  # trust-constr
                bounds=self.bounds,
                options={'disp': disp, 'maxiter': maxiter},
                #            jac=gradient_respecting_bounds(self.bounds, self.culoss),
                constraints=[
                    {'type': 'eq',
                     'fun': lambda iqd: self.torque_iqd(*iqd) - torque},
                    {'type': 'eq',
                     'fun': lambda iqd: np.linalg.norm(
                         self.uqd(w1, *iqd)) - u1max*np.sqrt(2)}])
            if res['success']:
                if log:
                    log(res.x)
                return *res.x, self.torque_iqd(*res.x)
        logger.warning("%s: w1=%f torque=%f, u1max=%f, io=%s",
                       res['message'], w1, torque, u1max, io)
        raise ValueError(res['message'])

    def w1_umax(self, u, iq, id, iex):
        """return frequency w1 at given voltage u and id, iq current

        Keyword arguments:
        u -- the maximum voltage (RMS)
        iq, id -- the d-q currents"""
        w10 = np.sqrt(2)*u/np.linalg.norm(self.psi(iq, id, iex))
        return so.fsolve(
            lambda w1: np.linalg.norm(self.uqd(w1, iq, id, iex))-u*np.sqrt(2),
            w10)[0]

    def characteristics(self, T, n, u1max, nsamples=50, **kwargs):
        """calculate torque speed characteristics.
        return dict with list values of
        n, T, u1, i1, beta, cosphi, pmech, n_type

        Keyword arguments:
        T -- (float) the maximum torque in Nm
        n -- (float) the maximum speed in 1/s
        u1max -- (float) the maximum voltage in V rms
        nsamples -- (optional) number of speed samples
        """
        iq, id, iex = self.iqd_torque(T)
        w1type = self.w1_umax(u1max, iq, id, iex)
        wmType = w1type/self.p
        pmax = T*wmType

        def tload(wm):
            if abs(wm*T) < abs(pmax):
                return T
            return pmax/wm

        wmtab = []
        dw = 0
        wmMax = 3.5*wmType
        if n > 0:
            wmMax = min(wmMax, 2*np.pi*n)
        if wmType > wmMax:
            wmrange = sorted([0, wmMax])
            wmtab = np.linspace(0, wmMax, nsamples).tolist()
        else:
            wmrange = sorted([0, wmType, wmMax])
            nx = int(round(nsamples*wmType/wmMax))
            dw = (wmMax-wmType)/(nsamples-nx)
            wmtab = (np.linspace(0, wmType, nx).tolist() +
                     np.linspace(wmType+dw, wmMax, nsamples-nx).tolist())

        logger.info("Speed range %s", wmrange)
        wmtab[0] = 0

        r = dict(u1=[], i1=[], id=[], iq=[], iex=[], T=[], cosphi=[], n=[],
                 beta=[], plfe1=[], plcu1=[], plcu2=[])
        T = [tload(wx) for wx in wmtab]
        w1tab = []
        for wm, tq in zip(wmtab, T):
            #            try:
            w1 = wm*self.p
            tqx = tq
            #            if w1 <= w1type:
            #                iq, id, iex = self.iqd_torque(tq)
            #            else:
            iq, id, iex, tqx = self.iqd_torque_umax(
                tq, w1, u1max)
                #                        (0.9*iq, 0.9*id,
                #                         min(self.bounds[-1][0], 0.9*iex)))[:-1]
            #logger.info("w1 %g tq %g: iq %g iex %g tqx %g",
            #            w1, tq, iq, iex, tqx)
            uq, ud = self.uqd(w1, iq, id, iex)
            u1 = np.linalg.norm((uq, ud))/np.sqrt(2)
            f1 = w1/2/np.pi
            r['id'].append(id)
            r['iq'].append(iq)
            r['iex'].append(iex)
            r['u1'].append(u1)
            beta = np.arctan2(id, iq)
            if beta > 0:
                beta -= 2*np.pi
            i1 = np.linalg.norm((id, iq), axis=0)/np.sqrt(2.0)
            r['i1'].append(i1)
            r['beta'].append(beta/180*np.pi)
            gamma = np.arctan2(ud, uq)
            r['cosphi'].append(np.cos(gamma - beta))
            r['plfe1'].append(self.iqd_plfe1(iq, id, iex, f1))
            r['plcu1'].append(self.m*i1**2*self.rstat(w1))
            r['plcu2'].append(iex**2*self.rrot(0))
            r['T'].append(tq-self.tfric)
            r['n'].append(wm/2/np.pi)
            # except ValueError as ex:
            #    logger.warning("ex %s wm %f T %f", ex, wm, tq)
            #    break

        r['plfe'] = r['plfe1']
        r['plcu'] = (np.array(r['plcu1']) + np.array(r['plcu2'])).tolist()
        r['plfw'] = [self.pfric(n) for n in r['n']]
        r['pmech'] = [2*np.pi*n*tq for n, tq in zip(r['n'], r['T'])]
        pmech = np.array(r['pmech'])
        pltotal = (np.array(r['plfe1']) + np.array(r['plfw']) +
                   np.array(r['plcu1']) + np.array(r['plcu2']))
        r['losses'] = pltotal.tolist()

        if pmech.any():
            p1 = pmech + pltotal
            if np.abs(pmech[0]) < 1e-12:
                r['eta'] = [0]
                i = 1
            else:
                r['eta'] = []
                i = 0
            if np.all(abs(p1[i:]) > abs(pmech[i:])):
                r['eta'] += (pmech[i:]/(p1[i:])).tolist()
            else:
                r['eta'] += (p1[i:]/pmech[i:]).tolist()

        return r


class SynchronousMachinePsidq(SynchronousMachine):

    def __init__(self, eecpars, lfe=1, wdg=1, **kwargs):
        super(self.__class__, self).__init__(
                eecpars, **kwargs)
        self.iqrange = (eecpars['psidq'][0]['iq'][0],
                        eecpars['psidq'][0]['iq'][-1])
        self.idrange = (eecpars['psidq'][0]['id'][0],
                        eecpars['psidq'][0]['id'][-1])
        islinear = True
        iexc = [l['ex_current'] for l in eecpars['psidq']]
        id = [i/wdg for i in eecpars['psidq'][-1]['id']]
        idx = np.linspace(id[0], id[-1], 12)
        iq = [i/wdg for i in eecpars['psidq'][-1]['iq']]
        iqx = np.linspace(iq[0], iq[-1], 20)

        if _islinear(iexc):
            exc = iexc
            psid = wdg*lfe*np.array([
                    _splinterp(iq, id, iqx, idx, l['psid'])
                    for l in eecpars['psidq']])
            psiq = wdg*lfe*np.array([
                    _splinterp(iq, id, iqx, idx, l['psiq'])
                    for l in eecpars['psidq']])
        else:
            islinear = False
            nsamples = 10
            iexcl = np.linspace(iexc[0], iexc[-1], nsamples)
            exc = iexcl
            psid = wdg*lfe*_linsampl(iexc, iexcl, np.array(
                    [_splinterp(iq, id, iqx, idx, l['psid'])
                     for l in eecpars['psidq']]))
            psiq = wdg*lfe*_linsampl(iexc, iexcl, np.array(
                    [_splinterp(iq, id, iqx, idx, l['psiq'])
                     for l in eecpars['psidq']]))

        self.psidf = ip.RegularGridInterpolator(
                (exc, iqx, idx), psid,
                method='cubic', bounds_error=False, fill_value=None)
        self.psiqf = ip.RegularGridInterpolator(
                (exc, iqx, idx), psiq,
                method='cubic', bounds_error=False, fill_value=None)
        self.bounds = [(min(iq), max(iq)),
                       (min(id), 0),
                       (iexc[0], iexc[-1])]
        try:
            idname = 'psidq'
            keys = self.plexp.keys()
            if islinear:
                pfe = {k: np.array([l['losses'][k]
                                    for l in eecpars[idname]])
                       for k in keys}
            else:
                pfe = {k: _linsampl(iexc, iexcl,
                                    np.array([l['losses'][k]
                                             for l in eecpars[idname]]))
                       for k in keys}
            self._losses = {k: ip.RegularGridInterpolator(
                    (exc, iq, id), lfe*np.array(pfe[k]),
                    method='cubic', bounds_error=False, fill_value=None)
                            for k in keys}
            self._set_losspar(eecpars[idname][0]['losses']['speed'],
                          eecpars[idname][0]['losses']['ef'],
                          eecpars[idname][0]['losses']['hf'])
        except KeyError:
            logger.warning("loss map missing")
            self._losses = {k: lambda x: 0 for k in (
                'styoke_hyst', 'stteeth_hyst',
                'styoke_eddy', 'stteeth_eddy',
                'rotor_hyst', 'rotor_eddy')}


    def psi(self, iq, id, iex):
        """return psid, psiq of currents iq, id"""
        try:
            return self.psidf((iex, iq, id)), self.psiqf((iex, iq, id))
        except ValueError as ex:
            logger.error(iex, iq, id)
            raise ex

    def plfe1(self, iq, id, iex, f1):
        return np.sum([
            self._losses[k]((iex, iq, id))*(f1/self.fo)**self.plexp[k][0]
            for k in ('styoke_eddy', 'styoke_hyst',
                      'stteeth_eddy', 'stteeth_hyst')], axis=0)

    def iqd_plfe1(self, iq, id, iex, f1):
        return self.plfe1(iq, id, iex, f1)


class SynchronousMachineLdq(SynchronousMachine):
    def __init__(self, eecpars, lfe=1, wdg=1, **kwargs):
        super(self.__class__, self).__init__(eecpars, **kwargs)
        self.betarange = (eecpars['ldq'][0]['beta'][0]/180*np.pi,
                          eecpars['ldq'][0]['beta'][-1]/180*np.pi)
        self.i1range = (0, eecpars['ldq'][0]['i1'][-1])
        islinear = True
        iexc = [l['ex_current'] for l in eecpars['ldq']]
        i1 = [i/wdg for i in eecpars['ldq'][-1]['i1']]
        i1x = np.linspace(i1[0], i1[-1], 12)
        beta = [b*np.pi/180 for b in eecpars['ldq'][-1]['beta']]
        betax = np.linspace(beta[0], beta[-1], 20)

        if _islinear(iexc):
            exc = iexc
            psid = wdg*lfe*np.array([
                    _splinterp(beta, i1, betax, i1x, l['psid'])
                    for l in eecpars['ldq']])
            psiq = wdg*lfe*np.array([
                    _splinterp(beta, i1, betax, i1x, l['psiq'])
                    for l in eecpars['ldq']])
        else:
            islinear = False
            nsamples = 10
            iexcl = np.linspace(iexc[0], iexc[-1], nsamples)
            exc = iexcl
            psid = wdg*lfe*_linsampl(iexc, iexcl, np.array(
                    [_splinterp(beta, i1, betax, i1x, l['psid'])
                     for l in eecpars['ldq']]))
            psiq = wdg*lfe*_linsampl(iexc, iexcl, np.array(
                    [_splinterp(beta, i1, betax, i1x, l['psiq'])
                     for l in eecpars['ldq']]))

        self.psidf = ip.RegularGridInterpolator(
                (exc, betax, i1x), np.sqrt(2)*psid,
                method='cubic', bounds_error=False, fill_value=None)
        self.psiqf = ip.RegularGridInterpolator(
                (exc, betax, i1x), np.sqrt(2)*psiq,
                method='cubic', bounds_error=False, fill_value=None)
        i1max = np.sqrt(2)*(max(i1))
        self.bounds = [(np.cos(min(beta))*i1max, i1max),
                       (-i1max, 0),
                       (iexc[0], iexc[-1])]
        keys = self.plexp.keys()
        try:
            idname = 'ldq'
            if islinear:
                pfe = {k: np.array([l['losses'][k]
                                    for l in eecpars[idname]])
                       for k in keys}
            else:
                pfe = {k: _linsampl(iexc, iexcl,
                                    np.array([l['losses'][k]
                                             for l in eecpars[idname]]))
                       for k in keys}
            self._losses = {k: ip.RegularGridInterpolator(
                    (exc, beta, i1), lfe*np.array(pfe[k]),
                    method='cubic', bounds_error=False, fill_value=None)
                            for k in keys}
            self._set_losspar(eecpars[idname][0]['losses']['speed'],
                              eecpars[idname][0]['losses']['ef'],
                              eecpars[idname][0]['losses']['hf'])
        except ValueError:
            logger.warning("loss map missing")
            self._losses = {k: lambda x: 0 for k in (
                'styoke_hyst', 'stteeth_hyst',
                'styoke_eddy', 'stteeth_eddy',
                'rotor_hyst', 'rotor_eddy')}

    def psi(self, iq, id, iex):
        """return psid, psiq of currents iq, id"""
        beta = np.arctan2(id, iq)
        if beta > 0:
            beta -= 2*np.pi
        i1 = np.linalg.norm((id, iq), axis=0)/np.sqrt(2.0)
        try:
            return self.psidf((iex, beta, i1)), self.psiqf((iex, beta, i1))
        except ValueError as ex:
            logger.error(iex, iq, id, beta, i1)
            raise ex

    def plfe1(self, beta, i1, iex, f1):
        return np.sum([
            self._losses[k]((iex, beta, i1))*(f1/self.fo)**self.plexp[k][0]
            for k in ('styoke_eddy', 'styoke_hyst',
                      'stteeth_eddy', 'stteeth_hyst')], axis=0)
    def iqd_plfe1(self, iq, id, iex, f1):
        beta = np.arctan2(id, iq)
        if np.isscalar(beta):
            if beta > 0:
                beta -= 2*np.pi
        else:
            beta[beta > 0] -= 2*np.pi
        i1 = np.linalg.norm((id, iq), axis=0)/np.sqrt(2.0)
        return self.plfe1(beta, i1, iex, f1)


if __name__ == '__main__':
    import sys
    import json
    import femagtools.plot
    import matplotlib.pyplot as plt
    with open(sys.argv[1]) as fp:
        eecpar = json.load(fp)
    if 'ldq' in eecpar:
        m = SynchronousMachineLdq(eecpar)
    else:
        m = SynchronousMachinePsidq(eecpar)
    T = 240
    u1max = 163
    nmax = 1000
    r = m.characteristics(T, 0, u1max)
    femagtools.plot.characteristics(r, 'SynchronousMachine')
    plt.show()<|MERGE_RESOLUTION|>--- conflicted
+++ resolved
@@ -233,8 +233,7 @@
 
 
 class SynchronousMachine(object):
-<<<<<<< HEAD
-    def __init__(self, eecpars):
+    def __init__(self, eecpars, **kwargs):
         self.kth1 = KTH
         self.kth2 = KTH
         self.skin_resistance = [None, None]
@@ -246,9 +245,6 @@
         # - w: (float)  current frequency in rad (2*pi*f)
         # - tcu: (float) conductor temperature in deg Celsius
         # - kth: (float) temperature coefficient (Default = 0.0039, Cu)
-=======
-    def __init__(self, eecpars, **kwargs):
->>>>>>> 9b576422
         for k in eecdefaults.keys():
             setattr(self, k, eecdefaults[k])
 
