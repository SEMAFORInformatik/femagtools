--- conflicted
+++ resolved
@@ -872,7 +872,6 @@
           a single mcv or
           a directory"""
         self.mcv = {}
-        self.mcdirectory = ''
         if isinstance(mcvpar, list):
             logger.info("MagnetizingCurve is list")
             for m in mcvpar:
@@ -924,14 +923,10 @@
                 if os.access(os.path.join(self.mcdirectory,
                                           filename), os.R_OK):
                     return id
-            except Exception as ex:
-<<<<<<< HEAD
-                logger.warn(ex)
-
-=======
-                logger.warn("Exception %s", ex)
-                pass
->>>>>>> 27de273d
+            except AttributeError as ex:
+                #logger.warn("Exception %s", ex)
+                pass  # no mcdirectory
+
         logger.debug("search by name %s", id)
         m = self.find_by_name(id)
         return m['name'] if m else None
