# -*- coding: utf-8 -*-
"""
    femagtools.plot
    ~~~~~~~~~~~~~~~

    Creating plots



"""
import numpy as np
import scipy.interpolate as ip
import logging

try:
    import matplotlib
    import matplotlib.pyplot as plt
    import matplotlib.cm as cm
    from mpl_toolkits.mplot3d import Axes3D
    matplotlibversion = matplotlib.__version__
except ImportError:   # ModuleNotFoundError:
    matplotlibversion = 0

logger = logging.getLogger("femagtools.plot")


def _create_3d_axis():
    """creates a subplot with 3d projection if one does not already exist"""
    from matplotlib.projections import get_projection_class
    from matplotlib import _pylab_helpers

    create_axis = True
    if _pylab_helpers.Gcf.get_active() is not None:
        if isinstance(plt.gca(), get_projection_class('3d')):
            create_axis = False
    if create_axis:
        plt.figure()
        plt.subplot(111, projection='3d')


def _plot_surface(ax, x, y, z, labels, azim=None):
    """helper function for surface plots"""
    # ax.tick_params(axis='both', which='major', pad=-3)
    assert np.size(x) > 1 and np.size(y) > 1 and np.size(z) > 1
    if azim is not None:
        ax.azim = azim
    X, Y = np.meshgrid(x, y)
    Z = np.ma.masked_invalid(z)
    ax.plot_surface(X, Y, Z,
                    rstride=1, cstride=1,
                    cmap=cm.viridis, alpha=0.85,
                    vmin=np.nanmin(z), vmax=np.nanmax(z),
                    linewidth=0, antialiased=True)
#                    edgecolor=(0, 0, 0, 0))
    # ax.set_xticks(xticks)
    # ax.set_yticks(yticks)
    # ax.set_zticks(zticks)
    ax.set_xlabel(labels[0])
    ax.set_ylabel(labels[1])
    ax.set_title(labels[2])

    # plt.subplots_adjust(left=0, bottom=0, right=1, top=1, wspace=0, hspace=0)


def __phasor_plot(ax, up, idq, uxdq):
    uref = max(up, uxdq[0])
    uxd = uxdq[0]/uref
    uxq = uxdq[1]/uref
    u1d, u1q = (uxd, 1+uxq)
    u1 = np.sqrt(u1d**2 + u1q**2)*uref
    i1 = np.linalg.norm(idq)
    i1d, i1q = (idq[0]/i1, idq[1]/i1)

    qhw = 6   # width arrow head
    qhl = 15  # length arrow head
    qlw = 2   # line width
    qts = 10  # textsize
    # Length of the Current adjust to Ud: Initally 0.9, Maier(Oswald) = 0.5
    curfac = max(0.9, 1.5*i1q/up)

    def label_line(ax, X, Y, U, V, label, color='k', size=8):
        """Add a label to a line, at the proper angle.

        Arguments
        ---------
        line : matplotlib.lines.Line2D object,
        label : str
        x : float
        x-position to place center of text (in data coordinated
        y : float
        y-position to place center of text (in data coordinates)
        color : str
        size : float
        """

        x1, x2 = X, X + U
        y1, y2 = Y, Y + V

        if y2 == 0:
            y2 = y1
        if x2 == 0:
            x2 = x1

        x = (x1 + x2) / 2
        y = (y1 + y2) / 2

        slope_degrees = np.rad2deg(np.angle(U + V * 1j))
        if slope_degrees < 0:
            slope_degrees += 180
        if 90 < slope_degrees <= 270:
            slope_degrees += 180

        x_offset = np.sin(np.deg2rad(slope_degrees))
        y_offset = np.cos(np.deg2rad(slope_degrees))
        bbox_props = dict(boxstyle="Round4, pad=0.1", fc="white", lw=0)
        text = ax.annotate(label, xy=(x, y), xytext=(x_offset * 10, y_offset * 8),
                           textcoords='offset points',
                           size=size, color=color,
                           horizontalalignment='center',
                           verticalalignment='center',
                           fontfamily='monospace', fontweight='bold', bbox=bbox_props)

        text.set_rotation(slope_degrees)
        return text

    if ax == 0:
        ax = plt.gca()
    ax.axes.xaxis.set_ticklabels([])
    ax.axes.yaxis.set_ticklabels([])
    # ax.set_aspect('equal')

    ax.set_title(
        r'$U_1$={0} V, $I_1$={1} A, $U_p$={2} V'.format(
            round(u1, 1), round(i1, 1), round(up, 1)), fontsize=14)

    up /= uref
    ax.quiver(0, 0, 0, up, angles='xy', scale_units='xy', scale=1, units='dots',
              headwidth=qhw/2, headlength=qhl/2, headaxislength=qhl/2, width=qlw*2, color='k')
    label_line(ax, 0, 0, 0, up, '$U_p$', 'k', qts)

    ax.quiver(0, 0, u1d, u1q, angles='xy', scale_units='xy', scale=1, units='dots',
              headwidth=qhw, headlength=qhl, headaxislength=qhl, width=qlw, color='r')
    label_line(ax, 0, 0, u1d, u1q, '$U_1$', 'r', qts)

    ax.quiver(0, 1, uxd, 0, angles='xy', scale_units='xy', scale=1, units='dots',
              headwidth=qhw, headlength=qhl, headaxislength=qhl, width=qlw, color='g')
    label_line(ax, 0, 1, uxd, 0, '$U_d$', 'g', qts)

    ax.quiver(uxd, 1, 0, uxq, angles='xy', scale_units='xy', scale=1, units='dots',
              headwidth=qhw, headlength=qhl, headaxislength=qhl, width=qlw, color='g')
    label_line(ax, uxd, 1, 0, uxq, '$U_q$', 'g', qts)

    ax.quiver(0, 0, curfac*i1d, curfac*i1q, angles='xy', scale_units='xy', scale=1,
              units='dots', headwidth=qhw, headlength=qhl, headaxislength=qhl, width=qlw, color='b')
    label_line(ax, 0, 0, curfac*i1d, curfac*i1q, '$I_1$', 'b', qts)

    xmin, xmax = (min(0, uxd, i1d), max(0, i1d, uxd))
    ymin, ymax = (min(0, i1q, 1-uxq), max(1, i1q, 1+uxq))

    ax.set_xlim([xmin-0.1, xmax+0.1])
    ax.set_ylim([ymin-0.1, ymax+0.1])
    ax.grid(True)


def i1beta_phasor(up, i1, beta, r1, xd, xq, ax=0):
    """creates a phasor plot
    up: internal voltage
    i1: current
    beta: angle i1 vs up [deg]
    r1: resistance
    xd: reactance in direct axis
    xq: reactance in quadrature axis"""

    i1d, i1q = (i1*np.sin(beta/180*np.pi), i1*np.cos(beta/180*np.pi))
    uxdq = ((r1*i1d - xq*i1q), (r1*i1q + xd*i1d))
    __phasor_plot(ax, up, (i1d, i1q), uxdq)


def iqd_phasor(up, iqd, uqd, ax=0):
    """creates a phasor plot
    up: internal voltage
    iqd: current
    uqd: terminal voltage"""

    uxdq = (uqd[1]/np.sqrt(2), (uqd[0]/np.sqrt(2)-up))
    __phasor_plot(ax, up, (iqd[1]/np.sqrt(2), iqd[0]/np.sqrt(2)), uxdq)


def phasor(bch, ax=0):
    """create phasor plot from bch"""
    f1 = bch.machine['p']*bch.dqPar['speed']
    w1 = 2*np.pi*f1
    xd = w1*bch.dqPar['ld'][-1]
    xq = w1*bch.dqPar['lq'][-1]
    r1 = bch.machine['r1']
    i1beta_phasor(bch.dqPar['up'][-1],
                  bch.dqPar['i1'][-1], bch.dqPar['beta'][-1],
                  r1, xd, xq, ax)


def airgap(airgap, ax=0):
    """creates plot of flux density in airgap"""
    if ax == 0:
        ax = plt.gca()
    ax.set_title('Airgap Flux Density [T]')
    ax.plot(airgap['pos'], airgap['B'],
            label='Max {:4.2f} T'.format(max(np.abs(airgap['B']))))
    ax.plot(airgap['pos'], airgap['B_fft'],
            label='Base Ampl {:4.2f} T'.format(airgap['Bamp']))
    ax.set_xlabel('Position/°')
    ax.legend()
    ax.grid(True)


def airgap_fft(airgap, bmin=1e-2, ax=0):
    """plot airgap harmonics"""
    unit = 'T'
    if ax == 0:
        ax = plt.gca()
    ax.set_title('Airgap Flux Density Harmonics / {}'.format(unit))
    ax.grid(True)
    order, fluxdens = np.array([(n, b) for n, b in zip(airgap['nue'],
                                                       airgap['B_nue']) if b > bmin]).T
    try:
        markerline1, stemlines1, _ = ax.stem(order, fluxdens, '-.', basefmt=" ",
                                             use_line_collection=True)
        ax.set_xticks(order)
    except ValueError:  # empty sequence
        pass


def torque(pos, torque, ax=0):
    """creates plot from torque vs position"""
    k = 20
    alpha = np.linspace(pos[0], pos[-1],
                        k*len(torque))
    f = ip.interp1d(pos, torque, kind='quadratic')
    unit = 'Nm'
    scale = 1
    if np.min(torque) < -9.9e3 or np.max(torque) > 9.9e3:
        scale = 1e-3
        unit = 'kNm'
    if ax == 0:
        ax = plt.gca()
    ax.set_title('Torque / {}'.format(unit))
    ax.grid(True)
    ax.plot(pos, [scale*t for t in torque], 'go')
    ax.plot(alpha, scale*f(alpha))
    if np.min(torque) > 0 and np.max(torque) > 0:
        ax.set_ylim(bottom=0)
    elif np.min(torque) < 0 and np.max(torque) < 0:
        ax.set_ylim(top=0)


def torque_fft(order, torque, ax=0):
    """plot torque harmonics"""
    unit = 'Nm'
    scale = 1
    if np.min(torque) < -9.9e3 or np.max(torque) > 9.9e3:
        scale = 1e-3
        unit = 'kNm'
    if ax == 0:
        ax = plt.gca()
    ax.set_title('Torque Harmonics / {}'.format(unit))
    ax.grid(True)

    try:
        bw = 2.5E-2*max(order)
        ax.bar(order, [scale*t for t in torque], width=bw, align='center')
        ax.set_xlim(left=-bw/2)
    except ValueError:  # empty sequence
        pass


def force(title, pos, force, xlabel='', ax=0):
    """plot force vs position"""
    unit = 'N'
    scale = 1
    if min(force) < -9.9e3 or max(force) > 9.9e3:
        scale = 1e-3
        unit = 'kN'
    if ax == 0:
        ax = plt.gca()
    ax.set_title('{} / {}'.format(title, unit))
    ax.grid(True)
    ax.plot(pos, [scale*f for f in force])
    if xlabel:
        ax.set_xlabel(xlabel)
    if min(force) > 0:
        ax.set_ylim(bottom=0)


def force_fft(order, force, ax=0):
    """plot force harmonics"""
    unit = 'N'
    scale = 1
    if min(force) < -9.9e3 or max(force) > 9.9e3:
        scale = 1e-3
        unit = 'kN'
    if ax == 0:
        ax = plt.gca()
    ax.set_title('Force Harmonics / {}'.format(unit))
    ax.grid(True)
    try:
        bw = 2.5E-2*max(order)
        ax.bar(order, [scale*t for t in force], width=bw, align='center')
        ax.set_xlim(left=-bw/2)
    except ValueError:  # empty sequence
        pass


def forcedens(title, pos, fdens, ax=0):
    """plot force densities"""
    if ax == 0:
        ax = plt.gca()
    ax.set_title(title)
    ax.grid(True)

    ax.plot(pos, [1e-3*ft for ft in fdens[0]], label='F tang')
    ax.plot(pos, [1e-3*fn for fn in fdens[1]], label='F norm')
    ax.legend()
    ax.set_xlabel('Pos / deg')
    ax.set_ylabel('Force Density / kN/m²')


def forcedens_surface(fdens, ax=0):
    if ax == 0:
        _create_3d_axis()
        ax = plt.gca()
    xpos = [p for p in fdens.positions[0]['X']]
    ypos = [p['position'] for p in fdens.positions]
    z = 1e-3*np.array([p['FN']
                       for p in fdens.positions])
    _plot_surface(ax, xpos, ypos, z,
                  (u'Rotor pos/°', u'Pos/°', u'F N / kN/m²'))


def forcedens_fft(title, fdens, ax=0):
    """plot force densities FFT
    Args:
      title: plot title
      fdens: force density object
    """
    if ax == 0:
        ax = plt.axes(projection="3d")

    F = 1e-3*fdens.fft()
    fmin = 0.2
    num_bars = F.shape[0] + 1
    _xx, _yy = np.meshgrid(np.arange(1, num_bars),
                           np.arange(1, num_bars))
    z_size = F[F > fmin]
    x_pos, y_pos = _xx[F > fmin], _yy[F > fmin]
    z_pos = np.zeros_like(z_size)
    x_size = 2
    y_size = 2

    ax.bar3d(x_pos, y_pos, z_pos, x_size, y_size, z_size)
    ax.view_init(azim=120)
    ax.set_xlim(0, num_bars+1)
    ax.set_ylim(0, num_bars+1)
    ax.set_title(title)
    ax.set_xlabel('M')
    ax.set_ylabel('N')
    ax.set_zlabel('kN/m²')


def fluxdens_surface(fdens, ax=0):
    if ax == 0:
        _create_3d_axis()
        ax = plt.gca()
    x = [p for p in fdens.positions[0]['X']]
    y = [p['position'] for p in fdens.positions]
    z = np.array([p['B_N']
                  for p in fdens.positions])
    _plot_surface(ax, x, y, z,
                  (u'Rotor pos/°', u'Pos/°', u'B N / T'))


def winding_flux(pos, flux, ax=0):
    """plot flux vs position"""
    if ax == 0:
        ax = plt.gca()
    ax.set_title('Winding Flux / Vs')
    ax.grid(True)
    for p, f in zip(pos, flux):
        ax.plot(p, f)


def winding_current(pos, current, ax=0):
    """plot winding currents"""
    if ax == 0:
        ax = plt.gca()
    ax.set_title('Winding Currents / A')
    ax.grid(True)
    for p, i in zip(pos, current):
        ax.plot(p, i)


def voltage(title, pos, voltage, ax=0):
    """plot voltage vs. position"""
    if ax == 0:
        ax = plt.gca()
    ax.set_title('{} / V'.format(title))
    ax.grid(True)
    ax.plot(pos, voltage)


def voltage_fft(title, order, voltage, ax=0):
    """plot FFT harmonics of voltage"""
    if ax == 0:
        ax = plt.gca()
    ax.set_title('{} / V'.format(title))
    ax.grid(True)
    if max(order) < 5:
        order += [5]
        voltage += [0]
    try:
        bw = 2.5E-2*max(order)
        ax.bar(order, voltage, width=bw, align='center')
    except ValueError:  # empty sequence
        pass


def mcv_hbj(mcv, log=True, ax=0):
    """plot H, B, J of mcv dict"""
    import femagtools.mcv
    MUE0 = 4e-7*np.pi
    ji = []

    csiz = len(mcv['curve'])
    if ax == 0:
        ax = plt.gca()
    ax.set_title(mcv['name'])
    for k, c in enumerate(mcv['curve']):
        bh = [(bi, hi*1e-3)
              for bi, hi in zip(c['bi'],
                                c['hi'])]
        try:
            if csiz == 1 and mcv['ctype'] in (femagtools.mcv.MAGCRV,
                                              femagtools.mcv.ORIENT_CRV):
                ji = [b-MUE0*h*1e3 for b, h in bh]
        except Exception:
            pass
        bi, hi = zip(*bh)

        label = 'Flux Density'
        if csiz > 1:
            label = 'Flux Density ({0}°)'.format(mcv.mc1_angle[k])
        if log:
            ax.semilogx(hi, bi, label=label)
            if ji:
                ax.semilogx(hi, ji, label='Polarisation')
        else:
            ax.plot(hi, bi, label=label)
            if ji:
                ax.plot(hi, ji, label='Polarisation')
    ax.set_xlabel('H / kA/m')
    ax.set_ylabel('T')
    if ji or csiz > 1:
        ax.legend(loc='lower right')
    ax.grid()


def mcv_muer(mcv, ax=0):
    """plot rel. permeability vs. B of mcv dict"""
    MUE0 = 4e-7*np.pi
    bi, ur = zip(*[(bx, bx/hx/MUE0)
                   for bx, hx in zip(mcv['curve'][0]['bi'],
                                     mcv['curve'][0]['hi']) if not hx == 0])
    if ax == 0:
        ax = plt.gca()
    ax.plot(bi, ur)
    ax.set_xlabel('B / T')
    ax.set_title('rel. Permeability')
    ax.grid()


def mtpa(pmrel, i1max, title='', projection='', ax=0):
    """create a line or surface plot with torque and mtpa curve"""
    nsamples = 10
    i1 = np.linspace(0, i1max, nsamples)
    iopt = np.array([pmrel.mtpa(x) for x in i1]).T

    iqmax, idmax = pmrel.iqdmax(i1max)
    iqmin, idmin = pmrel.iqdmin(i1max)

    if projection == '3d':
        nsamples = 50
    else:
        if iqmin == 0:
            iqmin = 0.1*iqmax
    id = np.linspace(idmin, idmax, nsamples)
    iq = np.linspace(iqmin, iqmax, nsamples)

    torque_iqd = np.array(
        [[pmrel.torque_iqd(x, y)
          for y in id] for x in iq])
    if projection == '3d':
        ax = idq_torque(id, iq, torque_iqd, ax)
        ax.plot(iopt[1], iopt[0], iopt[2],
                color='red', linewidth=2, label='MTPA: {0:5.0f} Nm'.format(
                    np.max(iopt[2][-1])))
    else:
        if ax == 0:
            ax = plt.gca()

        ax.set_aspect('equal')
        x, y = np.meshgrid(id, iq)
        CS = ax.contour(x, y, torque_iqd, 6, colors='k')
        ax.clabel(CS, fmt='%d', inline=1)

        ax.set_xlabel('Id/A')
        ax.set_ylabel('Iq/A')
        ax.plot(iopt[1], iopt[0],
                color='red', linewidth=2, label='MTPA: {0:5.0f} Nm'.format(
                    np.max(iopt[2][-1])))
        ax.grid()

    if title:
        ax.set_title(title)
    ax.legend()


def mtpv(pmrel, u1max, i1max, title='', projection='', ax=0):
    """create a line or surface plot with voltage and mtpv curve"""
    w1 = pmrel.w2_imax_umax(i1max, u1max)
    nsamples = 20
    if projection == '3d':
        nsamples = 50

    iqmax, idmax = pmrel.iqdmax(i1max)
    iqmin, idmin = pmrel.iqdmin(i1max)
    id = np.linspace(idmin, idmax, nsamples)
    iq = np.linspace(iqmin, iqmax, nsamples)
    u1_iqd = np.array(
        [[np.linalg.norm(pmrel.uqd(w1, iqx, idx))/np.sqrt(2)
          for idx in id] for iqx in iq])
    u1 = np.mean(u1_iqd)
    imtpv = np.array([pmrel.mtpv(wx, u1, i1max)
                      for wx in np.linspace(w1, 20*w1, nsamples)]).T

    if projection == '3d':
        torque_iqd = np.array(
            [[pmrel.torque_iqd(x, y)
              for y in id] for x in iq])
        ax = idq_torque(id, iq, torque_iqd, ax)
        ax.plot(imtpv[1], imtpv[0], imtpv[2],
                color='red', linewidth=2)
    else:
        if ax == 0:
            ax = plt.gca()
        ax.set_aspect('equal')
        x, y = np.meshgrid(id, iq)
        CS = ax.contour(x, y, u1_iqd, 4, colors='b')  # linestyles='dashed')
        ax.clabel(CS, fmt='%d', inline=1)

        ax.plot(imtpv[1], imtpv[0],
                color='red', linewidth=2,
                label='MTPV: {0:5.0f} Nm'.format(np.max(imtpv[2])))
        # beta = np.arctan2(imtpv[1][0], imtpv[0][0])
        # b = np.linspace(beta, 0)
        # ax.plot(np.sqrt(2)*i1max*np.sin(b), np.sqrt(2)*i1max*np.cos(b), 'r-')

        ax.grid()
        ax.legend()
    ax.set_xlabel('Id/A')
    ax.set_ylabel('Iq/A')
    if title:
        ax.set_title(title)


def __get_linearForce_title_keys(lf):
    if 'force_r' in lf:
        return ['Force r', 'Force z'], ['force_r', 'force_z']
    return ['Force x', 'Force y'], ['force_x', 'force_y']


def pmrelsim(bch, title=''):
    """creates a plot of a PM/Rel motor simulation"""
    cols = 2
    rows = 4
    if len(bch.flux['1']) > 1:
        rows += 1
    htitle = 1.5 if title else 0
    fig, ax = plt.subplots(nrows=rows, ncols=cols,
                           figsize=(10, 3*rows + htitle))
    if title:
        fig.suptitle(title, fontsize=16)

    row = 1
    plt.subplot(rows, cols, row)
    if bch.torque:
        torque(bch.torque[-1]['angle'], bch.torque[-1]['torque'])
        plt.subplot(rows, cols, row+1)
        tq = list(bch.torque_fft[-1]['torque'])
        order = list(bch.torque_fft[-1]['order'])
        if order and max(order) < 5:
            order += [15]
            tq += [0]
        torque_fft(order, tq)
        plt.subplot(rows, cols, row+2)
        force('Force Fx',
              bch.torque[-1]['angle'], bch.torque[-1]['force_x'])
        plt.subplot(rows, cols, row+3)
        force('Force Fy',
              bch.torque[-1]['angle'], bch.torque[-1]['force_y'])
        row += 3
    elif bch.linearForce:
        title, keys = __get_linearForce_title_keys(bch.linearForce[-1])
        force(title[0], bch.linearForce[-1]['displ'],
              bch.linearForce[-1][keys[0]], 'Displt. / mm')
        plt.subplot(rows, cols, row+1)
        force_fft(bch.linearForce_fft[-2]['order'],
                  bch.linearForce_fft[-2]['force'])
        plt.subplot(rows, cols, row+2)
        force(title[1], bch.linearForce[-1]['displ'],
              bch.linearForce[-1][keys[1]], 'Displt. / mm')
        plt.subplot(rows, cols, row+3)
        force_fft(bch.linearForce_fft[-1]['order'],
                  bch.linearForce_fft[-1]['force'])
        row += 3

    plt.subplot(rows, cols, row+1)
    flux = [bch.flux[k][-1] for k in bch.flux]
    pos = [f['displ'] for f in flux]
    winding_flux(pos,
                 [f['flux_k'] for f in flux])
    plt.subplot(rows, cols, row+2)
    winding_current(pos,
                    [f['current_k'] for f in flux])
    plt.subplot(rows, cols, row+3)
    voltage('Internal Voltage',
            bch.flux['1'][-1]['displ'],
            bch.flux['1'][-1]['voltage_dpsi'])
    plt.subplot(rows, cols, row+4)
    try:
        voltage_fft('Internal Voltage Harmonics',
                    bch.flux_fft['1'][-1]['order'],
                    bch.flux_fft['1'][-1]['voltage'])
    except:
        pass
    if len(bch.flux['1']) > 1:
        plt.subplot(rows, cols, row+5)
        voltage('No Load Voltage',
                bch.flux['1'][0]['displ'],
                bch.flux['1'][0]['voltage_dpsi'])
        plt.subplot(rows, cols, row+6)
        try:
            voltage_fft('No Load Voltage Harmonics',
                        bch.flux_fft['1'][0]['order'],
                        bch.flux_fft['1'][0]['voltage'])
        except:
            pass
    fig.tight_layout(h_pad=3.5)
    if title:
        fig.subplots_adjust(top=0.92)


def multcal(bch, title=''):
    """creates a plot of a MULT CAL simulation"""
    cols = 2
    rows = 4
    htitle = 1.5 if title else 0
    fig, ax = plt.subplots(nrows=rows, ncols=cols,
                           figsize=(10, 3*rows + htitle))
    if title:
        fig.suptitle(title, fontsize=16)

    row = 1
    plt.subplot(rows, cols, row)
    if bch.torque:
        torque(bch.torque[-1]['angle'], bch.torque[-1]['torque'])
        plt.subplot(rows, cols, row+1)
        tq = list(bch.torque_fft[-1]['torque'])
        order = list(bch.torque_fft[-1]['order'])
        if order and max(order) < 5:
            order += [15]
            tq += [0]
        torque_fft(order, tq)
        plt.subplot(rows, cols, row+2)
        force('Force Fx',
              bch.torque[-1]['angle'], bch.torque[-1]['force_x'])
        plt.subplot(rows, cols, row+3)
        force('Force Fy',
              bch.torque[-1]['angle'], bch.torque[-1]['force_y'])
        row += 3
    elif bch.linearForce:
        title, keys = __get_linearForce_title_keys(bch.linearForce[-1])
        force(title[0], bch.linearForce[-1]['displ'],
              bch.linearForce[-1][keys[0]], 'Displt. / mm')
        plt.subplot(rows, cols, row+1)
        force_fft(bch.linearForce_fft[-2]['order'],
                  bch.linearForce_fft[-2]['force'])
        plt.subplot(rows, cols, row+2)
        force(title[1], bch.linearForce[-1]['displ'],
              bch.linearForce[-1][keys[1]], 'Displt. / mm')
        plt.subplot(rows, cols, row+3)
        force_fft(bch.linearForce_fft[-1]['order'],
                  bch.linearForce_fft[-1]['force'])
        row += 3

    plt.subplot(rows, cols, row+1)
    flux = [bch.flux[k][-1] for k in bch.flux]
    pos = [f['displ'] for f in flux]
    winding_flux(pos,
                 [f['flux_k'] for f in flux])
    plt.subplot(rows, cols, row+2)
    winding_current(pos,
                    [f['current_k'] for f in flux])
    plt.subplot(rows, cols, row+3)
    voltage('Internal Voltage',
            bch.flux['1'][-1]['displ'],
            bch.flux['1'][-1]['voltage_dpsi'])
    plt.subplot(rows, cols, row+4)
    try:
        voltage_fft('Internal Voltage Harmonics',
                    bch.flux_fft['1'][-1]['order'],
                    bch.flux_fft['1'][-1]['voltage'])
    except:
        pass
    if len(bch.flux['1']) > 1:
        plt.subplot(rows, cols, row+5)
        voltage('No Load Voltage',
                bch.flux['1'][0]['displ'],
                bch.flux['1'][0]['voltage_dpsi'])
        plt.subplot(rows, cols, row+6)
        try:
            voltage_fft('No Load Voltage Harmonics',
                        bch.flux_fft['1'][0]['order'],
                        bch.flux_fft['1'][0]['voltage'])
        except:
            pass

    fig.tight_layout(h_pad=3.5)
    if title:
        fig.subplots_adjust(top=0.92)


def fasttorque(bch, title=''):
    """creates a plot of a Fast Torque simulation"""
    cols = 2
    rows = 4
    if len(bch.flux['1']) > 1:
        rows += 1
    htitle = 1.5 if title else 0
    fig, ax = plt.subplots(nrows=rows, ncols=cols,
                           figsize=(10, 3*rows + htitle))
    if title:
        fig.suptitle(title, fontsize=16)

    row = 1
    plt.subplot(rows, cols, row)
    if bch.torque:
        torque(bch.torque[-1]['angle'], bch.torque[-1]['torque'])
        plt.subplot(rows, cols, row+1)
        torque_fft(bch.torque_fft[-1]['order'], bch.torque_fft[-1]['torque'])
        plt.subplot(rows, cols, row+2)
        force('Force Fx',
              bch.torque[-1]['angle'], bch.torque[-1]['force_x'])
        plt.subplot(rows, cols, row+3)
        force('Force Fy',
              bch.torque[-1]['angle'], bch.torque[-1]['force_y'])
        row += 3
    elif bch.linearForce:
        title, keys = __get_linearForce_title_keys(bch.linearForce[-1])
        force(title[0], bch.linearForce[-1]['displ'],
              bch.linearForce[-1][keys[0]], 'Displt. / mm')
        plt.subplot(rows, cols, row+1)
        force_fft(bch.linearForce_fft[-2]['order'],
                  bch.linearForce_fft[-2]['force'])
        plt.subplot(rows, cols, row+2)
        force(title[1], bch.linearForce[-1]['displ'],
              bch.linearForce[-1][keys[1]], 'Displt. / mm')
        plt.subplot(rows, cols, row+3)
        force_fft(bch.linearForce_fft[-1]['order'],
                  bch.linearForce_fft[-1]['force'])
        row += 3

    plt.subplot(rows, cols, row+1)
    flux = [bch.flux[k][-1] for k in bch.flux]
    pos = [f['displ'] for f in flux]
    winding_flux(pos, [f['flux_k'] for f in flux])
    plt.subplot(rows, cols, row+2)
    winding_current(pos, [f['current_k'] for f in flux])
    plt.subplot(rows, cols, row+3)
    voltage('Internal Voltage',
            bch.flux['1'][-1]['displ'],
            bch.flux['1'][-1]['voltage_dpsi'])
    plt.subplot(rows, cols, row+4)
    try:
        voltage_fft('Internal Voltage Harmonics',
                    bch.flux_fft['1'][-1]['order'],
                    bch.flux_fft['1'][-1]['voltage'])
    except:
        pass
    if len(bch.flux['1']) > 1:
        plt.subplot(rows, cols, row+5)
        voltage('No Load Voltage',
                bch.flux['1'][0]['displ'],
                bch.flux['1'][0]['voltage_dpsi'])
        plt.subplot(rows, cols, row+6)
        try:
            voltage_fft('No Load Voltage Harmonics',
                        bch.flux_fft['1'][0]['order'],
                        bch.flux_fft['1'][0]['voltage'])
        except:
            pass
    fig.tight_layout(h_pad=3.5)
    if title:
        fig.subplots_adjust(top=0.92)


def cogging(bch, title=''):
    """creates a cogging plot"""
    cols = 2
    rows = 3

    htitle = 1.5 if title else 0
    fig, ax = plt.subplots(nrows=rows, ncols=cols,
                           figsize=(10, 3*rows + htitle))
    if title:
        fig.suptitle(title, fontsize=16)

    row = 1
    plt.subplot(rows, cols, row)
    if bch.torque:
        torque(bch.torque[0]['angle'], bch.torque[0]['torque'])
        plt.subplot(rows, cols, row+1)
        if bch.torque_fft:
            torque_fft(bch.torque_fft[0]['order'], bch.torque_fft[0]['torque'])
        plt.subplot(rows, cols, row+2)
        force('Force Fx',
              bch.torque[0]['angle'], bch.torque[0]['force_x'])
        plt.subplot(rows, cols, row+3)
        force('Force Fy',
              bch.torque[0]['angle'], bch.torque[0]['force_y'])
        row += 3
    elif bch.linearForce:
        title, keys = __get_linearForce_title_keys(bch.linearForce[-1])
        force(title[0], bch.linearForce[-1]['displ'],
              bch.linearForce[-1][keys[0]], 'Displt. / mm')
        plt.subplot(rows, cols, row+1)
        force_fft(bch.linearForce_fft[-2]['order'],
                  bch.linearForce_fft[-2]['force'])
        plt.subplot(rows, cols, row+2)
        force(title[1], bch.linearForce[-1]['displ'],
              bch.linearForce[-1][keys[1]], 'Displt. / mm')
        plt.subplot(rows, cols, row+3)
        force_fft(bch.linearForce_fft[-1]['order'],
                  bch.linearForce_fft[-1]['force'])
        row += 3

    plt.subplot(rows, cols, row+1)
    voltage('Voltage',
            bch.flux['1'][0]['displ'],
            bch.flux['1'][0]['voltage_dpsi'])
    plt.subplot(rows, cols, row+2)
    voltage_fft('Voltage Harmonics',
                bch.flux_fft['1'][0]['order'],
                bch.flux_fft['1'][0]['voltage'])

    fig.tight_layout(h_pad=2)
    if title:
        fig.subplots_adjust(top=0.92)


def transientsc(bch, title=''):
    """creates a transient short circuit plot"""
    cols = 1
    rows = 2
    htitle = 1.5 if title else 0
    fig, ax = plt.subplots(nrows=rows, ncols=cols,
                           figsize=(10, 3*rows + htitle))
    if title:
        fig.suptitle(title, fontsize=16)

    row = 1
    plt.subplot(rows, cols, row)
    ax = plt.gca()
    ax.set_title('Currents / A')
    ax.grid(True)
    for i in ('ia', 'ib', 'ic'):
        ax.plot(bch.scData['time'], bch.scData[i], label=i)
    ax.set_xlabel('Time / s')
    ax.legend()

    row = 2
    plt.subplot(rows, cols, row)
    ax = plt.gca()
    ax.set_title('Torque / Nm')
    ax.grid(True)
    ax.plot(bch.scData['time'], bch.scData['torque'])
    ax.set_xlabel('Time / s')

    fig.tight_layout(h_pad=2)
    if title:
        fig.subplots_adjust(top=0.92)


def transientsc_demag(demag, magnet=0, title='', ax=0):
    """creates a demag plot of a transient short circuit
    Args:
      demag: list of dicts with 'displ', 'H_av', 'H_max', 'lim_hc'
      magnet dict with 'Tmag'
    """
    if ax == 0:
        ax = plt.gca()
    pos = [d['displ'] for d in demag if 'displ' in d]
    hmax = [-d['H_max'] for d in demag if 'H_max' in d]
    havg = [-d['H_av'] for d in demag if 'H_av' in d]
    hclim = [-d['lim_hc'] for d in demag if 'lim_hc' in d]*2

    ax.set_title('Transient Short Circuit Demagnetization [kA/m]')
    ax.plot(pos, hmax,
            label='H Max {:4.2f} kA/m'.format(max(hmax)))
    ax.plot(pos, havg,
            label='H Avg {:4.2f} kA/m'.format(max(havg)))
    ax.plot([pos[0], pos[-1]], hclim, color='C3', linestyle='dashed',
            label='Hc {:4.2f} kA/m'.format(hclim[0]))
    ax.set_xlabel('Rotor Position / °')
    ax.grid(True)
    if magnet:
        ax.legend(title=f"Magnet Temperature {magnet['Tmag']}°C")
    else:
        ax.legend()

def i1beta_torque(i1, beta, torque, title='', ax=0):
    """creates a surface plot of torque vs i1, beta"""
    if ax == 0:
        _create_3d_axis()
        ax = plt.gca()
    azim = 210
    if 0 < np.mean(beta) or -90 > np.mean(beta):
        azim = -60
    unit = 'Nm'
    scale = 1
    if np.min(torque) < -9.9e3 or np.max(torque) > 9.9e3:
        scale = 1e-3
        unit = 'kNm'
    if title:
        _plot_surface(ax, i1, beta, scale*np.asarray(torque),
                      (u'I1/A', u'Beta/°', title),
                      azim=azim)
    else:
        _plot_surface(ax, i1, beta, scale*np.asarray(torque),
                      (u'I1/A', u'Beta/°', u'Torque/{}'.format(unit)),
                      azim=azim)


def i1beta_ld(i1, beta, ld, ax=0):
    """creates a surface plot of ld vs i1, beta"""
    if ax == 0:
        _create_3d_axis()
        ax = plt.gca()
    _plot_surface(ax, i1, beta, np.asarray(ld)*1e3,
                  (u'I1/A', u'Beta/°', u'Ld/mH'),
                  azim=60)


def i1beta_lq(i1, beta, lq, ax=0):
    """creates a surface plot of ld vs i1, beta"""
    if ax == 0:
        _create_3d_axis()
        ax = plt.gca()
    azim = 60
    if 0 < np.mean(beta) or -90 > np.mean(beta):
        azim = -120
    _plot_surface(ax, i1, beta, np.asarray(lq)*1e3,
                  (u'I1/A', u'Beta/°', u'Lq/mH'),
                  azim=azim)


def i1beta_psim(i1, beta, psim, ax=0):
    """creates a surface plot of psim vs i1, beta"""
    if ax == 0:
        _create_3d_axis()
        ax = plt.gca()
    _plot_surface(ax, i1, beta, psim,
                  (u'I1/A', u'Beta/°', u'Psi m/Vs'),
                  azim=60)


def i1beta_up(i1, beta, up, ax=0):
    """creates a surface plot of up vs i1, beta"""
    if ax == 0:
        _create_3d_axis()
        ax = plt.gca()
    _plot_surface(ax, i1, beta, up,
                  (u'I1/A', u'Beta/°', u'Up/V'),
                  azim=60)


def i1beta_psid(i1, beta, psid, ax=0):
    """creates a surface plot of psid vs i1, beta"""
    if ax == 0:
        _create_3d_axis()
        ax = plt.gca()
    azim = -60
    if 0 < np.mean(beta) or -90 > np.mean(beta):
        azim = 60
    _plot_surface(ax, i1, beta, psid,
                  (u'I1/A', u'Beta/°', u'Psi d/Vs'),
                  azim=azim)


def i1beta_psiq(i1, beta, psiq, ax=0):
    """creates a surface plot of psiq vs i1, beta"""
    if ax == 0:
        _create_3d_axis()
        ax = plt.gca()
    azim = 210
    if 0 < np.mean(beta) or -90 > np.mean(beta):
        azim = -60
    _plot_surface(ax, i1, beta, psiq,
                  (u'I1/A', u'Beta/°', u'Psi q/Vs'),
                  azim=azim)


def idq_torque(id, iq, torque, ax=0):
    """creates a surface plot of torque vs id, iq"""
    if ax == 0:
        _create_3d_axis()
        ax = plt.gca()
    unit = 'Nm'
    scale = 1
    if np.min(torque) < -9.9e3 or np.max(torque) > 9.9e3:
        scale = 1e-3
        unit = 'kNm'
    _plot_surface(ax, id, iq, scale*np.asarray(torque),
                  (u'Id/A', u'Iq/A', u'Torque/{}'.format(unit)),
                  azim=-60)
    return ax


def idq_psid(id, iq, psid, ax=0):
    """creates a surface plot of psid vs id, iq"""
    if ax == 0:
        _create_3d_axis()
        ax = plt.gca()
    _plot_surface(ax, id, iq, psid,
                  (u'Id/A', u'Iq/A', u'Psi d/Vs'),
                  azim=210)


def idq_psiq(id, iq, psiq, ax=0):
    """creates a surface plot of psiq vs id, iq"""
    if ax == 0:
        _create_3d_axis()
        ax = plt.gca()
    _plot_surface(ax, id, iq, psiq,
                  (u'Id/A', u'Iq/A', u'Psi q/Vs'),
                  azim=210)


def idq_psim(id, iq, psim, ax=0):
    """creates a surface plot of psim vs. id, iq"""
    if ax == 0:
        _create_3d_axis()
        ax = plt.gca()
    _plot_surface(ax, id, iq, psim,
                  (u'Id/A', u'Iq/A', u'Psi m [Vs]'),
                  azim=120)


def idq_ld(id, iq, ld, ax=0):
    """creates a surface plot of ld vs. id, iq"""
    if ax == 0:
        _create_3d_axis()
        ax = plt.gca()
    _plot_surface(ax, id, iq, np.asarray(ld)*1e3,
                  (u'Id/A', u'Iq/A', u'L d/mH'),
                  azim=120)


def idq_lq(id, iq, lq, ax=0):
    """creates a surface plot of lq vs. id, iq"""
    if ax == 0:
        _create_3d_axis()
        ax = plt.gca()
    _plot_surface(ax, id, iq, np.asarray(lq)*1e3,
                  (u'Id/A', u'Iq/A', u'L q/mH'),
                  azim=120)


def ldlq(bch):
    """creates the surface plots of a BCH reader object
    with a ld-lq identification"""
    beta = bch.ldq['beta']
    i1 = bch.ldq['i1']
    torque = bch.ldq['torque']
    ld = np.array(bch.ldq['ld'])
    lq = np.array(bch.ldq['lq'])
    psid = bch.ldq['psid']
    psiq = bch.ldq['psiq']

    rows = 3
    fig = plt.figure(figsize=(10, 4*rows))
    fig.suptitle('Ld-Lq Identification {}'.format(bch.filename), fontsize=16)
    fig.add_subplot(rows, 2, 1, projection='3d')
    i1beta_torque(i1, beta, torque)

    fig.add_subplot(rows, 2, 2, projection='3d')
    i1beta_psid(i1, beta, psid)

    fig.add_subplot(rows, 2, 3, projection='3d')
    i1beta_psiq(i1, beta, psiq)

    fig.add_subplot(rows, 2, 4, projection='3d')
    try:
        i1beta_psim(i1, beta, bch.ldq['psim'])
    except:
        i1beta_up(i1, beta, bch.ldq['up'])

    fig.add_subplot(rows, 2, 5, projection='3d')
    i1beta_ld(i1, beta, ld)

    fig.add_subplot(rows, 2, 6, projection='3d')
    i1beta_lq(i1, beta, lq)


def psidq(bch):
    """creates the surface plots of a BCH reader object
    with a psid-psiq identification"""
    id = bch.psidq['id']
    iq = bch.psidq['iq']
    torque = bch.psidq['torque']
    ld = np.array(bch.psidq_ldq['ld'])
    lq = np.array(bch.psidq_ldq['lq'])
    psim = bch.psidq_ldq['psim']
    psid = bch.psidq['psid']
    psiq = bch.psidq['psiq']

    rows = 3
    fig = plt.figure(figsize=(10, 4*rows))
    fig.suptitle('Psid-Psiq Identification {}'.format(
        bch.filename), fontsize=16)

    fig.add_subplot(rows, 2, 1, projection='3d')
    idq_torque(id, iq, torque)

    fig.add_subplot(rows, 2, 2, projection='3d')
    idq_psid(id, iq, psid)

    fig.add_subplot(rows, 2, 3, projection='3d')
    idq_psiq(id, iq, psiq)

    fig.add_subplot(rows, 2, 4, projection='3d')
    idq_psim(id, iq, psim)

    fig.add_subplot(rows, 2, 5, projection='3d')
    idq_ld(id, iq, ld)

    fig.add_subplot(rows, 2, 6, projection='3d')
    idq_lq(id, iq, lq)


def felosses(losses, coeffs, title='', log=True, ax=0):
    """plot iron losses with steinmetz or jordan approximation
    Args:
      losses: dict with f, B, pfe values
      coeffs: list with steinmetz (cw, alpha, beta) or
              jordan (cw, alpha, ch, beta, gamma) coeffs
      title: title string
      log: log scale for x and y axes if True

    """
    import femagtools.losscoeffs as lc
    if ax == 0:
        ax = plt.gca()

    fo = losses['fo']
    Bo = losses['Bo']
    B = np.linspace(0.9*np.min(losses['B']),
                        1.1*0.9*np.max(losses['B']))

    for i, f in enumerate(losses['f']):
        pfe = [p for p in np.array(losses['pfe'])[i] if p]
        if f > 0:
            if len(coeffs) == 5:
                ax.plot(B, lc.pfe_jordan(f, B, *coeffs, fo=fo, Bo=Bo))
            elif len(coeffs) == 3:
                ax.plot(B, lc.pfe_steinmetz(f, B, *coeffs, fo=fo, Bo=Bo))
            ax.plot(losses['B'][:len(pfe)], pfe,
                    marker='o', label="{} Hz".format(f))

    ax.set_title("Fe Losses/(W/kg) " + title)
    if log:
        ax.set_yscale('log')
        ax.set_xscale('log')
    ax.set_xlabel("Flux Density [T]")
    # plt.ylabel("Pfe [W/kg]")
    ax.legend()
    ax.grid(True)


def spel(isa, with_axis=False, ax=0):
    """plot super elements of I7/ISA7 model
    Args:
      isa: Isa7 object
    """
    from matplotlib.patches import Polygon
    if ax == 0:
        ax = plt.gca()
    ax.set_aspect('equal')
    for se in isa.superelements:
        ax.add_patch(Polygon([n.xy
                              for nc in se.nodechains
                              for n in nc.nodes],
                             color=isa.color[se.color], lw=0))

    ax.autoscale(enable=True)
    if not with_axis:
        ax.axis('off')


def mesh(isa, with_axis=False, ax=0):
    """plot mesh of I7/ISA7 model
    Args:
      isa: Isa7 object
    """
    from matplotlib.lines import Line2D
    if ax == 0:
        ax = plt.gca()
    ax.set_aspect('equal')
    for el in isa.elements:
        z = np.array([v.xy for v in el.vertices])
        pts = np.vstack((z, z[0])).T
        ax.add_line(Line2D(pts[0], pts[1],
                           color='b', ls='-', lw=0.25))

    # for nc in isa.nodechains:
    #    pts = [list(i) for i in zip(*[(n.x, n.y) for n in nc.nodes])]
    #    ax.add_line(Line2D(pts[0], pts[1], color="b", ls="-", lw=0.25,
    #                       marker=".", ms="2", mec="None"))

    # for nc in isa.nodechains:
    #    if nc.nodemid is not None:
    #        plt.plot(*nc.nodemid.xy, "rx")

    ax.autoscale(enable=True)
    if not with_axis:
        ax.axis('off')


def _contour(ax, title, elements, values, label='', isa=None):
    from matplotlib.patches import Polygon
    from matplotlib.collections import PatchCollection
    if ax == 0:
        ax = plt.gca()
    ax.set_aspect('equal')
    ax.set_title(title, fontsize=18)
    if isa:
        for se in isa.superelements:
            ax.add_patch(Polygon([n.xy
                                  for nc in se.nodechains
                                  for n in nc.nodes],
                                 color='gray', alpha=0.1, lw=0))
    valid_values = np.logical_not(np.isnan(values))
    patches = np.array([Polygon([v.xy for v in e.vertices])
                       for e in elements])[valid_values]
    # , cmap=matplotlib.cm.jet, alpha=0.4)
    p = PatchCollection(patches, alpha=1.0, match_original=False)
    p.set_array(np.asarray(values)[valid_values])
    ax.add_collection(p)
    cb = plt.colorbar(p)
    for patch in np.array([Polygon([v.xy for v in e.vertices],
                                   fc='white', alpha=1.0)
                           for e in elements])[np.isnan(values)]:
        ax.add_patch(patch)
    if label:
        cb.set_label(label=label, fontsize=18)
    ax.autoscale(enable=True)
    ax.axis('off')


def demag(isa, ax=0):
    """plot demag of NC/I7/ISA7 model
    Args:
      isa: Isa7/NC object
    """
    emag = [e for e in isa.elements if e.is_magnet()]
    demag = np.array([e.demagnetization(isa.MAGN_TEMPERATURE) for e in emag])
    _contour(ax, f'Demagnetization at {isa.MAGN_TEMPERATURE} °C',
             emag, demag, '-H / kA/m', isa)
    logger.info("Max demagnetization %f", np.max(demag))


def demag_pos(isa, pos, icur=-1, ibeta=-1, ax=0):
    """plot demag of NC/I7/ISA7 model at rotor position
    Args:
      isa: Isa7/NC object
      pos: rotor position in degree
      icur: cur amplitude index or last index if -1
      ibeta: beta angle index or last index if -1
    """
    emag = [e for e in isa.elements if e.is_magnet()]
    demag = np.array([isa.demagnetization(e, icur, ibeta)[1]
                      for e in emag])
    for i, x in enumerate(isa.pos_el_fe_induction):
        if x >= pos/180*np.pi:
            break

    hpol = demag[:, i]
    hpol[hpol == 0] = np.nan
    _contour(ax, f'Demagnetization at Pos. {round(x/np.pi*180)}° ({isa.MAGN_TEMPERATURE} °C)',
             emag, hpol, '-H / kA/m', isa)
    logger.info("Max demagnetization %f kA/m", np.nanmax(hpol))


def flux_density(isa, subreg=[], ax=0):
    """plot flux density of NC/I7/ISA7 model
    Args:
      isa: Isa7/NC object
    """
    if subreg:
        if isinstance(subreg, list):
            sr = subreg
        else:
            sr = [subreg]
        elements = [e for s in sr for se in isa.get_subregion(s).elements()
                    for e in se]
    else:
        elements = [e for e in isa.elements]

    fluxd = np.array([np.linalg.norm(e.flux_density()) for e in elements])
    _contour(ax, f'Flux Density T', elements, fluxd)
    logger.info("Max flux dens %f", np.max(fluxd))


def loss_density(isa, subreg=[], ax=0):
    """plot loss density of NC/I7/ISA7 model
    Args:
      isa: Isa7/NC object
    """
    if subreg:
        if isinstance(subreg, list):
            sr = subreg
        else:
            sr = [subreg]
        elements = [e for s in sr for sre in isa.get_subregion(s).elements()
                    for e in sre]
    else:
        elements = [e for e in isa.elements]

    lossd = np.array([e.loss_density*1e-3 for e in elements])
    _contour(ax, 'Loss Density kW/m³', elements, lossd)


def mmf(f, title='', ax=0):
    """plot magnetomotive force (mmf) of winding"""
    if ax == 0:
        ax = plt.gca()
    if title:
        ax.set_title(title)
    ax.plot(np.array(f['pos'])/np.pi*180, f['mmf'])
    ax.plot(np.array(f['pos_fft'])/np.pi*180, f['mmf_fft'])
    ax.set_xlabel('Position / Deg')

    phi = [f['alfa0']/np.pi*180, f['alfa0']/np.pi*180]
    y = [min(f['mmf_fft']), 1.1*max(f['mmf_fft'])]
    ax.plot(phi, y, '--')
    alfa0 = round(f['alfa0']/np.pi*180, 2)
    ax.text(phi[0]/2, y[0]+0.05, f"{alfa0}°",
            ha="center", va="bottom")
    ax.annotate(f"", xy=(phi[0], y[0]),
                xytext=(0, y[0]), arrowprops=dict(arrowstyle="->"))
    ax.grid()


def mmf_fft(f, title='', mmfmin=1e-2, ax=0):
    """plot winding mmf harmonics"""
    if ax == 0:
        ax = plt.gca()
    if title:
        ax.set_title(title)
    else:
        ax.set_title('MMF Harmonics (per phase)')
    ax.grid(True)
    order, mmf = np.array([(n, m) for n, m in zip(f['nue'],
                                                  f['mmf_nue']) if m > mmfmin]).T
    try:
        markerline1, stemlines1, _ = ax.stem(order, mmf, '-.', basefmt=" ",
                                             use_line_collection=True)
        ax.set_xticks(order)
    except ValueError:  # empty sequence
        pass


def zoneplan(wdg, ax=0):
    """plot zone plan of winding wdg"""
    from matplotlib.patches import Rectangle
    upper, lower = wdg.zoneplan()
    Qb = len([n for l in upper for n in l])
    from femagtools.windings import coil_color
    rh = 0.5
    if lower:
        yl = rh
        ymax = 2*rh + 0.2
    else:
        yl = 0
        ymax = rh + 0.2
    if ax == 0:
        ax = plt.gca()
    ax.axis('off')
    ax.set_xlim([-0.5, Qb-0.5])
    ax.set_ylim([0, ymax])
    ax.set_aspect(Qb/6+0.3)

    for i, p in enumerate(upper):
        for x in p:
            ax.add_patch(Rectangle((abs(x)-1.5, yl), 1, rh,
                                   facecolor=coil_color[i],
                                   edgecolor='white', fill=True))
            s = f'+{i+1}' if x > 0 else f'-{i+1}'
            ax.text(abs(x)-1, yl+rh/2, s, color='black',
                    ha="center", va="center")
    for i, p in enumerate(lower):
        for x in p:
            ax.add_patch(Rectangle((abs(x)-1.5, yl-rh), 1, rh,
                                   facecolor=coil_color[i],
                                   edgecolor='white', fill=True))
            s = f'+{i+1}' if x > 0 else f'-{i+1}'
            ax.text(abs(x)-1, yl-rh/2, s, color='black',
                    ha="center", va="center")

    yu = yl+rh
    step = 1 if Qb < 25 else 2
    if lower:
        yl -= rh
    margin = 0.05
    ax.text(-0.5, yu+margin, f'Q={wdg.Q}, p={wdg.p}, q={round(wdg.q,4)}',
            ha='left', va='bottom', size=15)
    for i in range(0, Qb, step):
        ax.text(i, yl-margin, f'{i+1}', ha="center", va="top")


def winding_factors(wdg, n=8, ax=0):
    """plot winding factors"""
    ax = plt.gca()
    ax.set_title(f'Winding factors Q={wdg.Q}, p={wdg.p}, q={round(wdg.q,4)}')
    ax.grid(True)
    order, kwp, kwd, kw = np.array([(n, k1, k2, k3)
                                    for n, k1, k2, k3 in zip(wdg.kw_order(n),
                                                             wdg.kwp(n),
                                                             wdg.kwd(n),
                                                             wdg.kw(n))]).T
    try:
        markerline1, stemlines1, _ = ax.stem(order-1, kwp, 'C1:', basefmt=" ",
                                             markerfmt='C1.',
                                             use_line_collection=True, label='Pitch')
        markerline2, stemlines2, _ = ax.stem(order+1, kwd, 'C2:', basefmt=" ",
                                             markerfmt='C2.',
                                             use_line_collection=True, label='Distribution')
        markerline3, stemlines3, _ = ax.stem(order, kw, 'C0-', basefmt=" ",
                                             markerfmt='C0o',
                                             use_line_collection=True, label='Total')
        ax.set_xticks(order)
        ax.legend()
    except ValueError:  # empty sequence
        pass


def winding(wdg, ax=0):
    """plot coils of windings wdg"""
    from matplotlib.patches import Rectangle
    from matplotlib.lines import Line2D
    from femagtools.windings import coil_color

    coil_len = 25
    coil_height = 4
    dslot = 8
    arrow_head_length = 2
    arrow_head_width = 2

    if ax == 0:
        ax = plt.gca()
    z = wdg.zoneplan()
    xoff = 0
    if z[-1]:
        xoff = 0.75
    yd = dslot*wdg.yd
    mh = 2*coil_height/yd
    slots = sorted([abs(n) for m in z[0] for n in m])
    smax = slots[-1]*dslot
    for n in slots:
        x = n*dslot
        ax.add_patch(Rectangle((x + dslot/4, 1), dslot /
                     2, coil_len - 2, fc="lightblue"))
        ax.text(x, coil_len / 2,
                str(n),
                horizontalalignment="center",
                verticalalignment="center",
                backgroundcolor="white",
                bbox=dict(boxstyle='circle,pad=0', fc="white", lw=0))
    line_thickness = [0.6, 1.2]
    for i, layer in enumerate(z):
        b = -xoff if i else xoff
        lw = line_thickness[i]
        direction = ['right', 'left']
        d = 1
        for m, mslots in enumerate(layer):
            for k in mslots:
                x = abs(k) * dslot + b
                xpoints = []
                ypoints = []
                if wdg.q >= 1 or wdg.l > 1:
                    if (i == 0 and (k > 0 or (k < 0 and wdg.l > 1))):
                        d = 0  # right
                    else:
                        d = 1  # left
                elif d == 0:
                    d = 1
                else:
                    d = 0
                if direction[d] == 'right':
                    # first layer, positive dir or neg. dir and 2-layers:
                    #   from right bottom
                    if x + yd > smax+b:
                        dx = dslot if yd > dslot else yd/4
                        xpoints = [x + yd//2 + dx - xoff]
                        ypoints = [-coil_height + mh*dx]
                    xpoints += [x + yd//2 - xoff, x, x, x + yd//2-xoff]
                    ypoints += [-coil_height, 0, coil_len,
                                coil_len+coil_height]
                    if x + yd > smax+b:
                        xpoints += [x + yd//2 + dx - xoff]
                        ypoints += [coil_len+coil_height - mh*dx]
                else:
                    # from left bottom
                    if x - yd < 0:  # and x - yd/2 > -3*dslot:
                        dx = dslot if yd > dslot else yd/4
                        xpoints = [x - yd//2 - dx + xoff]
                        ypoints = [- coil_height + mh*dx]
                    xpoints += [x - yd//2+xoff, x, x, x - yd/2+xoff]
                    ypoints += [-coil_height, 0, coil_len,
                                coil_len+coil_height]
                    if x - yd < 0:  # and x - yd > -3*dslot:
                        xpoints += [x - yd//2 - dx + xoff]
                        ypoints += [coil_len + coil_height - mh*dx]

                ax.add_line(Line2D(xpoints, ypoints,
                            color=coil_color[m], lw=lw))

                if k > 0:
                    h = arrow_head_length
                    y = coil_len * 0.8
                else:
                    h = -arrow_head_length
                    y = coil_len * 0.2
                ax.arrow(x, y, 0, h,
                         length_includes_head=True,
                         head_starts_at_zero=False,
                         head_length=arrow_head_length,
                         head_width=arrow_head_width,
                         fc=coil_color[m], lw=0)
    if False:  # TODO show winding connections
        m = 0
        for k in [n*wdg.Q/wdg.p/wdg.m + 1 for n in range(wdg.m)]:
            if k < len(slots):
                x = k * dslot + b + yd/2 - xoff
                ax.add_line(Line2D([x, x],
                                   [-2*coil_height, -coil_height],
                                   color=coil_color[m], lw=lw))
                ax.text(x, -2*coil_height+0.5, str(m+1), color=coil_color[m])
            m += 1
    ax.autoscale(enable=True)
    ax.set_axis_off()


def main():
    import io
    import sys
    import argparse
    from .__init__ import __version__
    from femagtools.bch import Reader

    argparser = argparse.ArgumentParser(
        description='Read BCH/BATCH/PLT file and create a plot')
    argparser.add_argument('filename',
                           help='name of BCH/BATCH/PLT file')
    argparser.add_argument(
        "--version",
        "-v",
        action="version",
        version="%(prog)s {}, Python {}".format(__version__, sys.version),
        help="display version information",
    )
    args = argparser.parse_args()
    if not matplotlibversion:
        sys.exit(0)
    if not args.filename:
        sys.exit(0)

    ext = args.filename.split('.')[-1].upper()
    if ext.startswith('MC'):
        import femagtools.mcv
        mcv = femagtools.mcv.read(sys.argv[1])

        if mcv['mc1_type'] in (femagtools.mcv.MAGCRV, femagtools.mcv.ORIENT_CRV):
            ncols = 2
        else:  # Permanent Magnet
            ncols = 1

        fig, ax = plt.subplots(nrows=1, ncols=ncols, figsize=(10, 6))
        if ncols > 1:
            plt.subplot(1, 2, 1)
            mcv_hbj(mcv)
            plt.subplot(1, 2, 2)
            mcv_muer(mcv)
        else:
            mcv_hbj(mcv, log=False)

        fig.tight_layout()
        fig.subplots_adjust(top=0.94)
        plt.show()
        return

    if ext.startswith('PLT'):
        import femagtools.forcedens
        fdens = femagtools.forcedens.read(args.filename)
        cols = 1
        rows = 2
        fig, ax = plt.subplots(nrows=rows, ncols=cols,
                               figsize=(10, 10*rows))
        title = '{}, Rotor position {}'.format(
            fdens.title, fdens.positions[0]['position'])
        pos = fdens.positions[0]['X']
        FT_FN = (fdens.positions[0]['FT'],
                 fdens.positions[0]['FN'])
        plt.subplot(rows, cols, 1)
        forcedens(title, pos, FT_FN)

        title = 'Force Density Harmonics'
        plt.subplot(rows, cols, 2)
        forcedens_fft(title, fdens)

        # fig.tight_layout(h_pad=3.5)
        # if title:
        #    fig.subplots_adjust(top=0.92)
        plt.show()
        return

    bchresults = Reader()
    with io.open(args.filename, encoding='latin1', errors='ignore') as f:
        bchresults.read(f.readlines())

    if (bchresults.type.lower().find(
        'pm-synchronous-motor simulation') >= 0 or
        bchresults.type.lower().find(
            'permanet-magnet-synchronous-motor') >= 0 or
        bchresults.type.lower().find(
            'simulation pm/universal-motor') >= 0):
        pmrelsim(bchresults, bchresults.filename)
    elif bchresults.type.lower().find(
            'multiple calculation of forces and flux') >= 0:
        multcal(bchresults, bchresults.filename)
    elif bchresults.type.lower().find('cogging calculation') >= 0:
        cogging(bchresults, bchresults.filename)
    elif bchresults.type.lower().find('ld-lq-identification') >= 0:
        ldlq(bchresults)
    elif bchresults.type.lower().find('psid-psiq-identification') >= 0:
        psidq(bchresults)
    elif bchresults.type.lower().find('fast_torque calculation') >= 0:
        fasttorque(bchresults)
    elif bchresults.type.lower().find('transient sc') >= 0:
        transientsc(bchresults, bchresults.filename)
    else:
        raise ValueError("BCH type {} not yet supported".format(
            bchresults.type))
    plt.show()


def characteristics(char, title=''):
    fig, axs = plt.subplots(2, 2, figsize=(10, 8),
                            layout='tight',
                            sharex=True)
    if title:
        fig.suptitle(title)

    n = np.array(char['n'])*60
    punit = 'kW'
    k = 1e-3
    if max(char['pmech']) > 1e6:
        punit = 'MW'
        k = 1e-6
    pmech = np.array(char['pmech'])*k
    tunit = 'Nm'
    if max(char['T']) > 1e3:
        tunit = 'kNm'
        tq = np.array(char['T'])*1e-3
    else:
        tq = np.array(char['T'])

    axs[0, 0].plot(n, tq, 'C0-', label='Torque')
    axs[0, 0].set_ylabel(f"Torque / {tunit}")
    axs[0, 0].grid()
    axs[0, 0].legend(loc='center left')
    ax1 = axs[0, 0].twinx()
    ax1.plot(n, pmech, 'C1-', label='P mech')
    ax1.set_ylabel(f"Power / {punit}")
    ax1.legend(loc='lower center')

    axs[0, 1].plot(n[1:], np.array(char['u1'][1:]), 'C0-', label='Voltage')
    axs[0, 1].set_ylabel("Voltage / V",)
    axs[0, 1].grid()
    axs[0, 1].legend(loc='center left')
    ax2 = axs[0, 1].twinx()
    ax2.plot(n[1:], char['cosphi'][1:], 'C1-', label='Cos Phi')
    ax2.set_ylabel("Cos Phi")
    ax2.legend(loc='lower right')

    if 'id' in char:
        axs[1, 0].plot(n, np.array(char['id']), label='Id')
    if 'iq' in char:
        axs[1, 0].plot(n, np.array(char['iq']), label='Iq')
    axs[1, 0].plot(n, np.array(char['i1']), label='I1')
    axs[1, 0].set_xlabel("Speed / rpm")
    axs[1, 0].set_ylabel("Current / A")
    axs[1, 0].legend(loc='center left')
    if 'beta' in char:
        ax3 = axs[1, 0].twinx()
        ax3.plot(n, char['beta'], 'C3-', label='Beta')
        ax3.set_ylabel("Beta / °")
        ax3.legend(loc='center right')
    axs[1, 0].grid()
    try:
        plfe = np.array(char['plfe'])*1e-3
    except KeyError:
        plfe = np.array(char['plfe1'])*1e-3
    try:
        plcu = np.array(char['plcu'])*1e-3
    except KeyError:
        plcu = np.array(char['plcu1'])*1e-3
    pl = np.array(char['losses'])*1e-3
    axs[1, 1].plot(n, plcu, 'C0-', label='Cu Losses')
    axs[1, 1].plot(n, plfe, 'C1-', label='Fe Losses')
    try:
        if char['plfw'] and char['plfw'][-1] > 0:
            plfw = np.array(char['plfw'])*1e-3
            axs[1, 1].plot(n, plfw, 'C2-', label='Friction + Windage')
    except KeyError:
            pass
    axs[1, 1].set_ylabel("Losses / kW")
    axs[1, 1].legend(loc='center left')
    axs[1, 1].grid()
    axs[1, 1].set_xlabel("Speed / rpm")
    ax4 = axs[1, 1].twinx()
    ax4.plot(n[1:-1], char['eta'][1:-1], 'C3-', label="Eta")
    ax4.legend(loc='upper center')
    ax4.set_ylabel("Efficiency")

    return fig


def get_nT_boundary(n, T):
    """extract boundary from n,T lists"""
    n0 = n[0]
    t0 = T[0]
    #      braking, driving
    bnd = [[(n0, t0)], []]
    for nx, tx in zip(n, T):
        if tx < t0:
            bnd[1].append((n0, t0))
            bnd[0].append((nx, tx))
            n0 = nx
        t0 = tx
    bnd[1].append((nx, tx))
    return np.array(bnd[0] + bnd[1][::-1])


<<<<<<< HEAD
def plot_contour(speed, torque, z, ax, title='', levels=[], clabel=True, cmap='YlOrRd'):
=======
def plot_contour(speed, torque, z, ax, title='', levels=[], clabel=True,
                 cmap='YlOrRd'):
>>>>>>> 9b576422
    from matplotlib.path import Path
    from matplotlib.patches import PathPatch
    x = [60*n for n in speed]
    y = torque
    if not levels:
        if max(z) <= 1:
            if max(z) > 0.96:
                levels = [0.5, 0.75, 0.8, 0.84,
                          0.89, 0.92, 0.94, 0.96, 0.97]
            else:
                levels = [0.25, 0.5, 0.75, 0.8, 0.84,
                          0.88, 0.9, 0.92, 0.94, 0.96]

            if max(z) > levels[-1]:
                levels.append(np.ceil(max(z)*100)/100)
        else:
            levels = 14
    cont = ax.tricontour(x, y, z,
                         linewidths=0.4, levels=levels, colors='k')
    if clabel:
        ax.clabel(cont, inline=True, colors='k', fontsize=8)
    contf = ax.tricontourf(x, y, z,
                           levels=levels, cmap=cmap)
<<<<<<< HEAD

=======
    #
>>>>>>> 9b576422
    ax.spines['top'].set_color('none')
    ax.spines['right'].set_color('none')

    clippath = Path(get_nT_boundary(x, y))
    patch = PathPatch(clippath, facecolor='none')
    ax.add_patch(patch)
    for c in cont.collections:
        c.set_clip_path(patch)
    for c in contf.collections:
        c.set_clip_path(patch)
    #ax.plot(x, y, "k.", ms=3)
    ax.set_ylabel('Torque / Nm')
    ax.set_xlabel('Speed / rpm')
    ax.set_title(title)
    return contf

def efficiency_map(rmap, ax=0, title='Efficiency Map', clabel=True, cmap='YlOrRd', levels=None):
    if ax == 0:
        fig, ax = plt.subplots(figsize=(12, 12))
    contf = plot_contour(rmap['n'], rmap['T'], rmap['eta'], ax,
                         title=title, clabel=clabel, cmap=cmap, levels=levels)
    return contf


def losses_map(rmap, ax=0, title='Losses Map / kW', clabel=True):
    if ax == 0:
        fig, ax = plt.subplots(figsize=(12, 12))
    return plot_contour(rmap['n'], rmap['T'], np.asarray(rmap['losses'])/1e3, ax,
                        title=title, levels=14, clabel=clabel)


def eigenmode(reigen, num_modes=12):
    """plot eigenmode"""
    cols = 4
    rows = int((num_modes - num_modes%cols)/cols + 1)
    fig, ax = plt.subplots(rows, cols)
    ctr = 0
    for i in range(rows):
        for j in range(cols):
            if ctr < num_modes:
                ax[i, j].imshow(reigen[0][ctr])
                ax[i, j].set_title(f'Freq: {reigen[1][ctr]:.2f} Hz')
                ax[i, j].axis('off')
            else:
                ax[i, j].remove()
                ax[i, j] = None
            ctr+=1
    plt.tight_layout()


if __name__ == "__main__":
    logging.basicConfig(level=logging.INFO,
                        format='%(asctime)s %(message)s')
    main()<|MERGE_RESOLUTION|>--- conflicted
+++ resolved
@@ -1769,12 +1769,8 @@
     return np.array(bnd[0] + bnd[1][::-1])
 
 
-<<<<<<< HEAD
-def plot_contour(speed, torque, z, ax, title='', levels=[], clabel=True, cmap='YlOrRd'):
-=======
 def plot_contour(speed, torque, z, ax, title='', levels=[], clabel=True,
                  cmap='YlOrRd'):
->>>>>>> 9b576422
     from matplotlib.path import Path
     from matplotlib.patches import PathPatch
     x = [60*n for n in speed]
@@ -1798,11 +1794,7 @@
         ax.clabel(cont, inline=True, colors='k', fontsize=8)
     contf = ax.tricontourf(x, y, z,
                            levels=levels, cmap=cmap)
-<<<<<<< HEAD
-
-=======
     #
->>>>>>> 9b576422
     ax.spines['top'].set_color('none')
     ax.spines['right'].set_color('none')
 
