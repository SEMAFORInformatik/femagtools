""":mod:`femagtools.machine` -- Analytical machine models
~~~~~~~~~~~~~~~~~~~~~~~~~~~~~~~~~~~~~~~~~~~~~~~~~~~~~~~~~

"""
import numpy as np
from femagtools.bch import Reader
from .pm import PmRelMachineLdq, PmRelMachinePsidq
from .sm import SynchronousMachine, SynchronousMachineLdq, SynchronousMachinePsidq
from .im import InductionMachine
from .utils import betai1, iqd, invpark, K, T, puconv, dqpar_interpol
import copy
import logging

logger = logging.getLogger(__name__)


def __scale_losses(losses, rlfe):
    if losses:
        l = {k: rlfe*np.array(losses[k]) for k in (
            'styoke_hyst', 'styoke_eddy',
            'stteeth_hyst', 'stteeth_eddy',
            'styoke_exc', 'stteeth_exc', 'rotor_exc',
            'rotor_hyst', 'rotor_eddy',
            'magnet') if k in losses}
        l['speed'] = losses['speed']
        return l
    return {}


def create_from_eecpars(temp, eecpars, lfe=1, wdg=1):
    """create machine according to the eecpars:
    PM, EESM or IM"""
    rlfe = lfe
    rwdg = wdg
    opts = {k: eecpars[k] for k in ('zeta1', 'gam', 'kh', 'kpfe',
                                    'kfric_b') if k in eecpars}
    try:
        opts['rotor_mass'] = rlfe*eecpars['rotor_mass']
    except KeyError:
        pass

    if 'ldq' in eecpars or 'psidq' in eecpars:  # this is a PM (or EESM)
        try:
            dqpars = eecpars['ldq']
        except KeyError:
            dqpars = eecpars['psidq']
        if (isinstance(dqpars, list) and
            'ex_current' in dqpars[0] or
            isinstance(dqpars, dict) and
                'ex_current' in dqpars):
            smpars = copy.deepcopy(eecpars)
            smpars['tcu1'] = temp[0]
            smpars['tcu2'] = temp[1]
            if 'ldq' in smpars:
                machine = SynchronousMachineLdq(smpars, lfe=rlfe, wdg=rwdg, **opts)
            else:
                machine = SynchronousMachinePsidq(smpars, lfe=rlfe, wdg=rwdg, **opts)
            return machine

        if isinstance(dqpars, list) and len(dqpars) > 1:
            x, dqp = dqpar_interpol(
                temp[1], dqpars, ipkey='temperature')
        else:
            dqp = dqpars[0]
            logger.warning(
                "single temperature DQ parameters: unable to fit temperature %s", temp)

        psid = rwdg*rlfe*dqp['psid']
        psiq = rwdg*rlfe*dqp['psiq']
        losses = __scale_losses(dqp['losses'], rlfe)
        losses['ef'] = dqpars[-1]['losses']['ef']
        losses['eh'] = dqpars[-1]['losses']['ef']

        if 'psidq' in eecpars:
            machine = PmRelMachinePsidq(
                eecpars['m'], eecpars['p'],
                r1=eecpars.get('r1', 0)*rlfe*rwdg**2,
                ls=eecpars.get('ls1', 0)*rwdg**2,
                psid=psid,
                psiq=psiq,
                losses=losses,
                id=np.array(dqp['id'])/rwdg,
                iq=np.array(dqp['iq'])/rwdg,
                tcu1=temp[0],
                **opts)
        else:
            beta = dqp['beta']
            i1 = np.array(dqp['i1'])/rwdg
            machine = PmRelMachineLdq(
                eecpars['m'], eecpars['p'],
                r1=eecpars.get('r1', 0)*rlfe*rwdg**2,
                ls=eecpars.get('ls1', 0)*rwdg**2,
                psid=psid,
                psiq=psiq,
                losses=losses,
                beta=beta,
                i1=i1,
                tcu1=temp[0],
                **opts)
        return machine

    # must be an induction machine (TODO: check scaling)
    pars = copy.deepcopy(eecpars)
    pars['r1'] = rlfe*rwdg**2*pars.get('r1', 0)
    pars['lsigma1'] = rlfe*pars['lsigma1']
    pars['lsigma2'] = rlfe*pars['lsigma2']
    pars['psiref'] = rwdg*rlfe*pars['psiref']
    pars['u1ref'] = rwdg*rlfe*pars['u1ref']
    pars['r2'] = rlfe*pars['r2']
    pars['fec'] = rlfe*pars['fec']
    pars['fee'] = rlfe*pars['fee']
    pars['im'] = [im/rwdg for im in pars['im']]
    pars['psi'] = [psi*rwdg*rlfe for psi in pars['psi']]
    pars['tcu1'] = temp[0]
    pars['tcu2'] = temp[1]
    pars.update(opts)
    return InductionMachine(pars)


<<<<<<< HEAD
=======
def __scale_losses(losses, rlfe):
    if losses:
        l = {k: rlfe*np.array(losses[k]) for k in (
            'styoke_hyst', 'styoke_eddy',
            'stteeth_hyst', 'stteeth_eddy',
            'rotor_hyst', 'rotor_eddy',
            'magnet')}
        if 'styoke_excess' in losses:
            l.update({k: rlfe*np.array(losses[k]) 
                        for k in (
                            'styoke_excess',
                            'stteeth_excess', 
                            'rotor_excess')})
        l['speed'] = losses['speed']
        return l
    return {}


>>>>>>> 35fa9706
def create(bch, r1, ls, lfe=1, wdg=1):
    """create PmRelMachine from BCH

    Arguments:
      bch: BchReader or Erg object
      r1: winding resistance
      ls: winding leakage
      rlfe: scale factor length
      rwdg: scale factor number of windings
"""
    rwdg = wdg
    rlfe = lfe
    m = 3
    if isinstance(bch, Reader):
        p = bch.machine['p']
        if bch.type.lower().find('psid-psiq-identification') >= 0:
            id = np.array(bch.psidq['id'])/rwdg
            iq = np.array(bch.psidq['iq'])/rwdg
            psid = rwdg*rlfe*np.array(bch.psidq['psid'])
            psiq = rwdg*rlfe*np.array(bch.psidq['psiq'])
            try:
                losses = __scale_losses(bch.psidq['losses'], rlfe)
                losses['ef'] = bch.lossPar.get('ef', [2.0, 2.0])
                losses['eh'] = bch.lossPar.get('eh', [1.0, 1.0])
            except KeyError:
                losses = {}
            if 'ex_current' in bch.machine:
                raise ValueError("not yet implemented for EESM")
            machine = PmRelMachinePsidq(m, p, psid, psiq, r1*rlfe*rwdg**2,
                                        id, iq, ls*rwdg**2, losses=losses)
            try:
                machine.rotor_mass = rlfe*np.sum(bch.weights[1])
            except (IndexError, AttributeError):
                pass
            return machine


        if bch.type.lower().find('ld-lq-identification') >= 0:
            beta = bch.ldq['beta']
            i1 = np.array(bch.ldq['i1'])/rwdg
            psid = rwdg*rlfe*np.array(bch.ldq['psid'])
            psiq = rwdg*rlfe*np.array(bch.ldq['psiq'])
            try:
                losses = __scale_losses(bch.ldq['losses'], rlfe)
                losses['ef'] = bch.lossPar.get('ef', [2.0, 2.0])
                losses['eh'] = bch.lossPar.get('eh', [1.0, 1.0])
            except KeyError:
                losses = {}
            if 'ex_current' in bch.machine:
                raise ValueError("not yet implemented for EESM")

            machine = PmRelMachineLdq(m, p, psid=psid, psiq=psiq,
                                      r1=r1*rlfe*rwdg**2,
                                      i1=i1, beta=beta, ls=ls*rwdg**2,
                                      losses=losses)
            try:
                machine.rotor_mass = rlfe*np.sum(bch.weights[1])
            except (IndexError, AttributeError):
                pass
            return machine

        raise ValueError("Unsupported BCH type {}".format(bch.type))
    # must be ERG type:
    p = int(round(np.sqrt(2)*bch['M_sim'][-1][-1]/(
        m*bch['Psi_d'][-1][-1] * bch['i1'][-1])))

    machine = PmRelMachineLdq(m, p, r1=r1*rlfe*rwdg**2,
                              beta=bch['beta'], i1=np.array(bch['i1'])/rwdg,
                              psid=rwdg*rlfe*np.array(bch['Psi_d'])/np.sqrt(2),
                              psiq=rwdg*rlfe*np.array(bch['Psi_q'])/np.sqrt(2),
                              ls=ls*rwdg**2)
    try:
        machine.rotor_mass = rlfe*np.sum(bch.weights[1])
    except (IndexError, AttributeError):
        pass
    return machine<|MERGE_RESOLUTION|>--- conflicted
+++ resolved
@@ -19,7 +19,7 @@
         l = {k: rlfe*np.array(losses[k]) for k in (
             'styoke_hyst', 'styoke_eddy',
             'stteeth_hyst', 'stteeth_eddy',
-            'styoke_exc', 'stteeth_exc', 'rotor_exc',
+            'styoke_excess', 'stteeth_excess', 'rotor_excess',
             'rotor_hyst', 'rotor_eddy',
             'magnet') if k in losses}
         l['speed'] = losses['speed']
@@ -117,27 +117,6 @@
     return InductionMachine(pars)
 
 
-<<<<<<< HEAD
-=======
-def __scale_losses(losses, rlfe):
-    if losses:
-        l = {k: rlfe*np.array(losses[k]) for k in (
-            'styoke_hyst', 'styoke_eddy',
-            'stteeth_hyst', 'stteeth_eddy',
-            'rotor_hyst', 'rotor_eddy',
-            'magnet')}
-        if 'styoke_excess' in losses:
-            l.update({k: rlfe*np.array(losses[k]) 
-                        for k in (
-                            'styoke_excess',
-                            'stteeth_excess', 
-                            'rotor_excess')})
-        l['speed'] = losses['speed']
-        return l
-    return {}
-
-
->>>>>>> 35fa9706
 def create(bch, r1, ls, lfe=1, wdg=1):
     """create PmRelMachine from BCH
 
