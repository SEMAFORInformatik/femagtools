-- eddy current simulation of a rotor bar
--
-- set rotor bar
xb, yb = 0, da2/2 - m.slot_height/2 - m.slot_h1
muer = 1
rel = 100
cur = {1, 0}
sigma1, sigma2 = get_dev_data( "cond_conduct" )
rotorbar = def_new_bar(xb,yb, "green", "U", cur[1],cur[2], "wi",
<<<<<<< HEAD
--rotorbar = def_new_bar(xcoil,ycoil, "green", "U", cur[1],cur[2], "wi", -- xcoil and ycoil defined in rotor_winding_ks2.mako
=======
>>>>>>> 30542ec2
                       sigma2, muer, rel, "polar", 0, 0)
Abar = get_sreg_data("area",rotorbar)

maxit = m.num_nonl_it
permode = 'restore'
du_u0 = m.error_perm/5

psi={}
L={}

% if model.get('bar_len', 0):
barlen = ${model.get('bar_len')*1e3}
% else:
p = m.num_poles/2
Dr = da2-m.slot_height
barlen = m.arm_length+math.pi*Dr/Q2/math.sin(math.pi*p/Q2)
% endif

state_of_problem('mag_dynamic')
file_bar = io.open("bar.dat","w")
dfreq = 8
f0 = 2
bag = {}
pos = {}
leakind = {}
currdens={1, 2, 3, 4} -- factor for current variation (Current densities A/mm²)
Nfreqs = 15 --
for i= 1, Nfreqs do
 freq = f0 + (i-1)*dfreq
 for k = 1, #currdens do
    cur = Abar*currdens[k]
    def_curr_wdg(rotorbar, cur, 0)

    calc_field_single({maxit=maxit, maxcop=du_u0,
        permode=permode, freq=freq})
      if k==1 then
        u_re, u_im = get_wdg_data("volt", rotorbar)
        rbar = u_re*barlen/cur
      end
      i_re, i_im = get_wdg_data("cur", rotorbar)
      flx1_re, flx1_im = get_wdg_data("flux", rotorbar)
      flx2_re, flx2_im = get_wdg_data("flux", stator)

      print(string.format("%g: %g %g %g",
         freq, i_re, flx1_re*m.arm_length, flx2_re*m.arm_length))

      leakind[k] = (flx1_re-flx2_re)*m.arm_length/cur
  end
  file_bar:write(string.format("%g %g ",
      freq, rbar))
  for k=1, #currdens do
    file_bar:write(string.format("%g ", leakind[k]))
  end
  file_bar:write("\n")
end
file_bar:close()<|MERGE_RESOLUTION|>--- conflicted
+++ resolved
@@ -7,10 +7,6 @@
 cur = {1, 0}
 sigma1, sigma2 = get_dev_data( "cond_conduct" )
 rotorbar = def_new_bar(xb,yb, "green", "U", cur[1],cur[2], "wi",
-<<<<<<< HEAD
---rotorbar = def_new_bar(xcoil,ycoil, "green", "U", cur[1],cur[2], "wi", -- xcoil and ycoil defined in rotor_winding_ks2.mako
-=======
->>>>>>> 30542ec2
                        sigma2, muer, rel, "polar", 0, 0)
 Abar = get_sreg_data("area",rotorbar)
 
