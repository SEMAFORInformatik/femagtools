--- conflicted
+++ resolved
@@ -1,15 +1,8 @@
-<<<<<<< HEAD
-import json
-import sys
-import os
-lsfrom femagtools import amela
-
-=======
 import os
 import sys
-import json 
+import json
 from femagtools import amela
->>>>>>> bd7b0a06
+
 
 def read_output():
     with open('tests/data/amela.out', 'r') as f:
